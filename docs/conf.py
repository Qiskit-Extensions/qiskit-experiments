--- conflicted
+++ resolved
@@ -177,11 +177,8 @@
 intersphinx_mapping = {
     "matplotlib": ("https://matplotlib.org/stable/", None),
     "qiskit": ("https://qiskit.org/documentation/", None),
-<<<<<<< HEAD
     "pygsti": ("https://pygsti.readthedocs.io/en/latest/", None),
-=======
     "uncertainties": ("https://pythonhosted.org/uncertainties", None),
->>>>>>> 9e0bed4c
 }
 
 
