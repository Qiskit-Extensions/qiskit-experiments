# This code is part of Qiskit.
#
# (C) Copyright IBM 2021.
#
# This code is licensed under the Apache License, Version 2.0. You may
# obtain a copy of this license in the LICENSE.txt file in the root directory
# of this source tree or at http://www.apache.org/licenses/LICENSE-2.0.
#
# Any modifications or derivative works of this code must retain this
# copyright notice, and modified files need to carry a notice indicating
# that they have been altered from the originals.

"""Rough frequency calibration tests."""
from test.base import QiskitExperimentsTestCase
from test.test_qubit_spectroscopy import SpectroscopyBackend

import numpy as np

from qiskit.test.mock import FakeArmonk

from qiskit_experiments.library import RoughFrequencyCal
from qiskit_experiments.calibration_management import Calibrations
from qiskit_experiments.calibration_management.basis_gate_library import FixedFrequencyTransmon


class TestRoughFrequency(QiskitExperimentsTestCase):
    """Tests for the rough frequency calibration experiment."""

    def test_init(self):
        """Test that initialization."""

        qubit = 1
<<<<<<< HEAD
        cals = BackendCalibrations(FakeArmonk())
        frequencies = [1000, 2000, 3000]
=======
        cals = Calibrations.from_backend(FakeArmonk())
        frequencies = [1, 2, 3]
        unit = "kHz"
>>>>>>> 98fa484f
        auto_update = False
        absolute = False

        freq = RoughFrequencyCal(
            qubit, cals, frequencies, auto_update=auto_update, absolute=absolute
        )

        self.assertEqual(freq.physical_qubits, (qubit,))
        self.assertEqual(freq._frequencies, frequencies)
        self.assertEqual(freq._absolute, False)
        self.assertEqual(freq.auto_update, False)

    def test_update_calibrations(self):
        """Test that we can properly update an instance of Calibrations."""

        freq01 = FakeArmonk().defaults().qubit_freq_est[0]

        backend = SpectroscopyBackend(freq_offset=5e6, line_width=2e6)
        backend.defaults().qubit_freq_est = [freq01, freq01]

        library = FixedFrequencyTransmon(basis_gates=["x", "sx"])
        cals = Calibrations.from_backend(FakeArmonk(), library=library)

        prev_freq = cals.get_parameter_value(cals.__drive_freq_parameter__, (0,))
        self.assertEqual(prev_freq, freq01)

        frequencies = np.linspace(freq01 - 10.0e6, freq01 + 10.0e6, 21)

        RoughFrequencyCal(0, cals, frequencies).run(backend).block_for_results()

        # Check the updated frequency which should be shifted by 5MHz.
        post_freq = cals.get_parameter_value(cals.__drive_freq_parameter__, (0,))
        self.assertTrue(abs(post_freq - freq01 - 5e6) < 1e6)

    def test_experiment_config(self):
        """Test converting to and from config works"""
        cals = Calibrations.from_backend(FakeArmonk())
        frequencies = [1, 2, 3]
        exp = RoughFrequencyCal(0, cals, frequencies)
        loaded_exp = RoughFrequencyCal.from_config(exp.config())
        self.assertNotEqual(exp, loaded_exp)
        self.assertTrue(self.experiments_equiv(exp, loaded_exp))<|MERGE_RESOLUTION|>--- conflicted
+++ resolved
@@ -30,14 +30,8 @@
         """Test that initialization."""
 
         qubit = 1
-<<<<<<< HEAD
-        cals = BackendCalibrations(FakeArmonk())
+        cals = Calibrations.from_backend(FakeArmonk())
         frequencies = [1000, 2000, 3000]
-=======
-        cals = Calibrations.from_backend(FakeArmonk())
-        frequencies = [1, 2, 3]
-        unit = "kHz"
->>>>>>> 98fa484f
         auto_update = False
         absolute = False
 
