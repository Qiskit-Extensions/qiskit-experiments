# This code is part of Qiskit.
#
# (C) Copyright IBM 2021.
#
# This code is licensed under the Apache License, Version 2.0. You may
# obtain a copy of this license in the LICENSE.txt file in the root directory
# of this source tree or at http://www.apache.org/licenses/LICENSE-2.0.
#
# Any modifications or derivative works of this code must retain this
# copyright notice, and modified files need to carry a notice indicating
# that they have been altered from the originals.

"""
Analysis class for curve fitting.
"""
# pylint: disable=invalid-name

import dataclasses
import functools
import inspect
from abc import ABC
from typing import Any, Dict, List, Tuple, Callable, Union, Optional

from matplotlib import pyplot
from matplotlib.ticker import FuncFormatter
import numpy as np
from qiskit.providers import Backend

try:
    from qiskit.utils import detach_prefix
except ImportError:
    import warnings

    # TODO remove this after Qiskit-terra #6885 becomes available
    def detach_prefix(value: float) -> Tuple[float, str]:
        """A placeholder function. This will be imported from qiskit terra."""
        downfactors = ["p", "n", "μ", "m"]
        upfactors = ["k", "M", "G", "T"]

        if not value:
            return 0.0, ""

        try:
            fixed_point_3n = int(np.floor(np.log10(np.abs(value)) / 3))
            if fixed_point_3n != 0:
                if fixed_point_3n > 0:
                    prefix = upfactors[fixed_point_3n - 1]
                else:
                    prefix = downfactors[fixed_point_3n]
                scale = 10 ** (-3 * fixed_point_3n)
            else:
                prefix = ""
                scale = 1.0
        except IndexError:
            warnings.warn(f"The value {value} is out of range. Raw value is returned.", UserWarning)
            prefix = ""
            scale = 1.0

        return scale * value, prefix


from qiskit_experiments.curve_analysis.curve_data import (
    CurveData,
    SeriesDef,
    FitData,
    ParameterRepr,
)
from qiskit_experiments.curve_analysis.curve_fit import multi_curve_fit
from qiskit_experiments.curve_analysis.visualization import (
    plot_scatter,
    plot_errorbar,
    plot_curve_fit,
)
from qiskit_experiments.data_processing import DataProcessor
from qiskit_experiments.data_processing.exceptions import DataProcessorError
from qiskit_experiments.data_processing.processor_library import get_processor
from qiskit_experiments.exceptions import AnalysisError
from qiskit_experiments.framework import (
    BaseAnalysis,
    ExperimentData,
    AnalysisResultData,
    FitVal,
    Options,
)
from qiskit_experiments.matplotlib import requires_matplotlib


PARAMS_ENTRY_PREFIX = "@Parameters_"
DATA_ENTRY_PREFIX = "@Data_"


class CurveAnalysis(BaseAnalysis, ABC):
    """A base class for curve fit type analysis.

    The subclasses can override class attributes to define the behavior of
    data extraction and fitting. This docstring describes how code developers can
    create a new curve fit analysis subclass inheriting from this base class.

    Class Attributes:
        - ``__series__``: A set of data points that will be fit to the same parameters
          in the fit function. If this analysis contains multiple curves,
          the same number of series definitions should be listed. Each series definition
          is a :class:`SeriesDef` element, that may be initialized with

            - ``fit_func``: The function to which the data will be fit.
            - ``filter_kwargs``: Circuit metadata key and value associated with this curve.
              The data points of the curve are extracted from ExperimentData based on
              this information.
            - ``name``: Name of the curve. This is arbitrary data field, but should be unique.
            - ``plot_color``: String color representation of this series in the plot.
            - ``plot_symbol``: String formatter of the scatter of this series in the plot.
            - ``plot_fit_uncertainty``: A Boolean signaling whether to plot fit uncertainty
              for this series in the plot.

        - ``__fixed_parameters__``: A list of parameter names fixed during the fitting.
            These parameters should be provided in some way. For example, you can provide
            them via experiment options or analysis options. Parameter names should be
            used in the ``fit_func`` in the series definition.

        See the Examples below for more details.


    Examples:

        **A fitting for single exponential decay curve**

        In this type of experiment, the analysis deals with a single curve.
        Thus filter_kwargs and series name are not necessary defined.

        .. code-block::

            class AnalysisExample(CurveAnalysis):

                __series__ = [
                    SeriesDef(
                        fit_func=lambda x, p0, p1, p2:
                            exponential_decay(x, amp=p0, lamb=p1, baseline=p2),
                    ),
                ]

        **A fitting for two exponential decay curve with partly shared parameter**

        In this type of experiment, the analysis deals with two curves.
        We need a __series__ definition for each curve, and filter_kwargs should be
        properly defined to separate each curve series.

        .. code-block::

            class AnalysisExample(CurveAnalysis):

                __series__ = [
                    SeriesDef(
                        name="my_experiment1",
                        fit_func=lambda x, p0, p1, p2, p3:
                            exponential_decay(x, amp=p0, lamb=p1, baseline=p3),
                        filter_kwargs={"experiment": 1},
                        plot_color="red",
                        plot_symbol="^",
                    ),
                    SeriesDef(
                        name="my_experiment2",
                        fit_func=lambda x, p0, p1, p2, p3:
                            exponential_decay(x, amp=p0, lamb=p2, baseline=p3),
                        filter_kwargs={"experiment": 2},
                        plot_color="blue",
                        plot_symbol="o",
                    ),
                ]

        In this fit model, we have 4 parameters `p0, p1, p2, p3` and both series share
        `p0` and `p3` as `amp` and `baseline` of the `exponential_decay` fit function.
        Parameter `p1` (`p2`) is only used by `my_experiment1` (`my_experiment2`).
        Both series have same fit function in this example.


        **A fitting for two trigonometric curves with the same parameter**

        In this type of experiment, the analysis deals with two different curves.
        However the parameters are shared with both functions.

        .. code-block::

            class AnalysisExample(CurveAnalysis):

                __series__ = [
                    SeriesDef(
                        name="my_experiment1",
                        fit_func=lambda x, p0, p1, p2, p3:
                            cos(x, amp=p0, freq=p1, phase=p2, baseline=p3),
                        filter_kwargs={"experiment": 1},
                        plot_color="red",
                        plot_symbol="^",
                    ),
                    SeriesDef(
                        name="my_experiment2",
                        fit_func=lambda x, p0, p1, p2, p3:
                            sin(x, amp=p0, freq=p1, phase=p2, baseline=p3),
                        filter_kwargs={"experiment": 2},
                        plot_color="blue",
                        plot_symbol="o",
                    ),
                ]

        In this fit model, we have 4 parameters `p0, p1, p2, p3` and both series share
        all parameters. However, these series have different fit curves, i.e.
        `my_experiment1` (`my_experiment2`) uses the `cos` (`sin`) fit function.


        **A fitting with fixed parameter**

        In this type of experiment, we can provide fixed fit function parameter.
        This parameter should be assigned via analysis options
        and not passed to the fitter function.

        .. code-block::

            class AnalysisExample(CurveAnalysis):

                __series__ = [
                    SeriesDef(
                        fit_func=lambda x, p0, p1, p2:
                            exponential_decay(x, amp=p0, lamb=p1, baseline=p2),
                    ),
                ]

                __fixed_parameters__ = ["p1"]

        You can add arbitrary number of parameters to the class variable
        ``__fixed_parameters__`` from the fit function arguments.
        This parameter should be defined with the fit functions otherwise the analysis
        instance cannot be created. In above example, parameter ``p1`` should be also
        defined in the analysis options. This parameter will be excluded from the fit parameters
        and thus will not appear in the analysis result.

    Notes:
        This CurveAnalysis class provides several private methods that subclasses can override.

        - Customize figure generation:
            Override :meth:`~self._create_figures`. For example, here you can create
            arbitrary number of new figures or upgrade the default figure appearance.

        - Customize pre-data processing:
            Override :meth:`~self._format_data`. For example, here you can apply smoothing
            to y values, remove outlier, or apply filter function to the data.

        - Create extra data from fit result:
            Override :meth:`~self._extra_database_entry`. You need to return a list of
            :class:`~qiskit_experiments.framework.analysis_result_data.AnalysisResultData`
            object. This returns an empty list by default.

        - Customize fit quality evaluation:
            Override :meth:`~self._evaluate_quality`. This value will be shown in the
            database. You can determine the quality represented by the predefined string
            "good" or "bad" based on fit result,
            such as parameter uncertainty and reduced chi-squared value.
            This returns ``None`` by default. This means evaluation is not performed.

        - Customize post-analysis data processing:
            Override :meth:`~self._post_analysis`. For example, here you can
            calculate new entity from fit values, such as EPC of RB experiment.

        - Customize fitting options:
            Override :meth:`~self._setup_fitting`. For example, here you can
            calculate initial guess from experiment data and setup fitter options.

        See docstring of each method for more details.

        Note that other private methods are not expected to be overridden.
        If you forcibly override these methods, the behavior of analysis logic is not well tested
        and we cannot guarantee it works as expected (you may suffer from bugs).
        Instead, you can open an issue in qiskit-experiment github to upgrade this class
        with proper unittest framework.

        https://github.com/Qiskit/qiskit-experiments/issues
    """

    #: List[SeriesDef]: List of mapping representing a data series
    __series__ = None

    #: List[str]: Fixed parameter in fit function. Value should be set to the analysis options.
    __fixed_parameters__ = None

    def __new__(cls) -> "CurveAnalysis":
        """Parse series data if all fit functions have the same argument.

        Raises:
            AnalysisError:
                - When fit functions have different argument.

        Returns:
            CurveAnalysis instance with validated series definitions.
        """
        obj = object.__new__(cls)

        fsigs = set()
        for series_def in obj.__series__:
            fsigs.add(inspect.signature(series_def.fit_func))
        if len(fsigs) > 1:
            raise AnalysisError(
                "Fit functions specified in the series definition have "
                "different function signature. They should receive "
                "the same parameter set for multi-objective function fit."
            )

        # remove the first function argument. this is usually x, i.e. not a fit parameter.
        fit_params = list(list(fsigs)[0].parameters.keys())[1:]

        # remove fixed parameters
        if obj.__fixed_parameters__ is not None:
            for fixed_param in obj.__fixed_parameters__:
                try:
                    fit_params.remove(fixed_param)
                except ValueError as ex:
                    raise AnalysisError(
                        f"Defined fixed parameter {fixed_param} is not a fit function argument."
                        "Update series definition to ensure the parameter name is defined with "
                        f"fit functions. Currently available parameters are {fit_params}."
                    ) from ex
        obj.__fit_params = fit_params

        return obj

    def __init__(self):
        """Initialize data fields that are privately accessed by methods."""

        #: Dict[str, Any]: Experiment metadata
        self.__experiment_metadata = None

        #: List[CurveData]: Processed experiment data set.
        self.__processed_data_set = list()

        #: Backend: backend object used for experimentation
        self.__backend = None

        # Add expected options to instance variable so that every method can access to.
        for key in self._default_options().__dict__:
            setattr(self, f"__{key}", None)

    @classmethod
    def _default_options(cls) -> Options:
        """Return default analysis options.

        Analysis Options:
            curve_fitter (Callable): A callback function to perform fitting with formatted data.
                See :func:`~qiskit_experiments.analysis.multi_curve_fit` for example.
            data_processor (Callable): A callback function to format experiment data.
                This can be a :class:`~qiskit_experiments.data_processing.DataProcessor`
                instance that defines the `self.__call__` method.
            normalization (bool) : Set ``True`` to normalize y values within range [-1, 1].
            p0 (Dict[str, float]): Array-like or dictionary
                of initial parameters.
            bounds (Dict[str, Tuple[float, float]]): Array-like or dictionary
                of (min, max) tuple of fit parameter boundaries.
            x_key (str): Circuit metadata key representing a scanned value.
            plot (bool): Set ``True`` to create figure for fit result.
            axis (AxesSubplot): Optional. A matplotlib axis object to draw.
            xlabel (str): X label of fit result figure.
            ylabel (str): Y label of fit result figure.
            ylim (Tuple[float, float]): Min and max height limit of fit plot.
            xval_unit (str): SI unit of x values. No prefix is needed here.
                For example, when the x values represent time, this option will be just "s"
                rather than "ms". In the fit result plot, the prefix is automatically selected
                based on the maximum value. If your x values are in [1e-3, 1e-4], they
                are displayed as [1 ms, 10 ms]. This option is likely provided by the
                analysis class rather than end-users. However, users can still override
                if they need different unit notation. By default, this option is set to ``None``,
                and no scaling is applied. X axis will be displayed in the scientific notation.
            yval_unit (str): Unit of y values. Same as ``xval_unit``.
                This value is not provided in most experiments, because y value is usually
                population or expectation values.
            result_parameters (List[Union[str, ParameterRepr]): Parameters reported in the
                database as a dedicated entry. This is a list of parameter representation
                which is either string or ParameterRepr object. If you provide more
                information other than name, you can specify
                ``[ParameterRepr("alpha", "\u03B1", "a.u.")]`` for example.
                The parameter name should be defined in the series definition.
                Representation should be printable in standard output, i.e. no latex syntax.
            return_data_points (bool): Set ``True`` to return formatted XY data.
        """
<<<<<<< HEAD
        options = super()._default_options()

        options.curve_fitter = multi_curve_fit
        options.data_processor = None
        options.normalization = False
        options.p0 = None
        options.bounds = None
        options.x_key = "xval"
        options.plot = True
        options.axis = None
        options.xlabel = None
        options.ylabel = None
        options.ylim = None
        options.result_parameters = None
        options.return_data_points = False

        return options
=======
        return Options(
            curve_fitter=multi_curve_fit,
            data_processor=None,
            normalization=False,
            p0=None,
            bounds=None,
            x_key="xval",
            plot=True,
            axis=None,
            xlabel=None,
            ylabel=None,
            ylim=None,
            xval_unit=None,
            yval_unit=None,
            result_parameters=None,
            return_data_points=False,
        )
>>>>>>> efd4298e

    @requires_matplotlib
    def _create_figures(
        self,
        fit_data: FitData,
        analysis_results: List[AnalysisResultData],
    ) -> List["Figure"]:
        """Create new figures with the fit result and raw data.

        Subclass can override this method to create different type of figures, but
        the ``requires_matplotlib`` decorator is needed to ensure this method
        works with ``DbExperimentData``.

        Args:
            fit_data: Fit data set.
            analysis_results: List of database entries.

        Returns:
            List of figures.
        """
        axis = self._get_option("axis")
        if axis is None:
            figure = pyplot.figure(figsize=(8, 5))
            axis = figure.subplots(nrows=1, ncols=1)
        else:
            figure = axis.get_figure()

        for series_def in self.__series__:
            curve_data_raw = self._data(series_name=series_def.name, label="raw_data")
            curve_data_fit = self._data(series_name=series_def.name, label="fit_ready")

            # plot raw data if data is formatted
            if not np.array_equal(curve_data_raw.y, curve_data_fit.y):
                plot_scatter(xdata=curve_data_raw.x, ydata=curve_data_raw.y, ax=axis, zorder=0)

            # plot formatted data
            curve_data_fit = self._data(series_name=series_def.name, label="fit_ready")
            if np.all(np.isnan(curve_data_fit.y_err)):
                sigma = None
            else:
                sigma = np.nan_to_num(curve_data_fit.y_err)
            plot_errorbar(
                xdata=curve_data_fit.x,
                ydata=curve_data_fit.y,
                sigma=sigma,
                ax=axis,
                label=series_def.name,
                marker=series_def.plot_symbol,
                color=series_def.plot_color,
                zorder=1,
                linestyle="",
            )

            # plot fit curve
            if fit_data:
                plot_curve_fit(
                    func=series_def.fit_func,
                    result=fit_data,
                    ax=axis,
                    color=series_def.plot_color,
                    zorder=2,
                    fit_uncertainty=series_def.plot_fit_uncertainty,
                )
        # format axis
        if len(self.__series__) > 1:
            axis.legend(loc="center right")

        # get axis scaling factor
        for this_axis in ("x", "y"):
            sub_axis = getattr(axis, this_axis + "axis")
            unit = self._get_option(this_axis + "val_unit")
            label = self._get_option(this_axis + "label")
            if unit:
                maxv = np.max(np.abs(sub_axis.get_data_interval()))
                scaled_maxv, prefix = detach_prefix(maxv)
                prefactor = scaled_maxv / maxv
                # pylint: disable=cell-var-from-loop
                sub_axis.set_major_formatter(FuncFormatter(lambda x, p: f"{x * prefactor: g}"))
                sub_axis.set_label_text(f"{label} [{prefix}{unit}]", fontsize=16)
            else:
                sub_axis.set_label_text(label, fontsize=16)
                axis.ticklabel_format(axis=this_axis, style="sci", scilimits=(-3, 3))

        axis.tick_params(labelsize=14)
        axis.grid(True)

        if fit_data:
            # automatic scaling y axis by actual data point.
            # note that y axis will be scaled by confidence interval by default.
            # sometimes we cannot see any data point if variance of parameters is too large.
            height = fit_data.y_range[1] - fit_data.y_range[0]
            axis.set_ylim(fit_data.y_range[0] - 0.1 * height, fit_data.y_range[1] + 0.1 * height)

        # write analysis report
        if fit_data and analysis_results:
            analysis_description = ""
            for res in analysis_results:
                if isinstance(res.value, FitVal) and not res.name.startswith(PARAMS_ENTRY_PREFIX):
                    fitval = res.value
                    if fitval.unit:
                        # unit is defined. do detaching prefix, i.e. 1000 Hz -> 1 kHz
                        val, val_prefix = detach_prefix(fitval.value)
                        val_unit = val_prefix + fitval.unit
                        value_repr = f"{val: .3f}"
                        if fitval.stderr is not None:
                            # with stderr
                            err, err_prefix = detach_prefix(fitval.stderr)
                            err_unit = err_prefix + fitval.unit
                            if val_unit == err_unit:
                                # same value scaling, same prefix
                                value_repr += f" \u00B1 {err: .2f} {val_unit}"
                            else:
                                # different value scaling, different prefix
                                value_repr += f" {val_unit} \u00B1 {err: .2f} {err_unit}"
                        else:
                            # without stderr, just append unit
                            value_repr += f" {val_unit}"
                    else:
                        # unit is not defined. raw value formatting is performed.

                        def format_val(float_val: float) -> str:
                            if np.abs(float_val) < 1e-3 or np.abs(float_val) > 1e3:
                                return f"{float_val: .4e}"
                            return f"{float_val: .4f}"

                        value_repr = format_val(fitval.value)
                        if fitval.stderr is not None:
                            # with stderr
                            value_repr += f" \u00B1 {format_val(fitval.stderr)}"

                    analysis_description += f"{res.name} = {value_repr}\n"
            analysis_description += r"Fit $\chi^2$ = " + f"{fit_data.reduced_chisq: .4f}"

            report_handler = axis.text(
                0.60,
                0.95,
                analysis_description,
                ha="center",
                va="top",
                size=14,
                transform=axis.transAxes,
            )

            bbox_props = dict(boxstyle="square, pad=0.3", fc="white", ec="black", lw=1, alpha=0.8)
            report_handler.set_bbox(bbox_props)

        return [figure]

    def _setup_fitting(self, **options) -> Union[Dict[str, Any], List[Dict[str, Any]]]:
        """An analysis subroutine that is called to set fitter options.

        Subclasses can override this method to provide their own fitter options
        such as initial guesses.

        Create initial guesses from the experimental data provided by the ``self._data()`` method.
        If there are multiple series, you can get a specific series
        by specifying its ``series_name``.
        This function returns a ``CurveData`` instance, which is the `dataclass`
        containing x values `.x`, y values `.y`, and  sigma values `.y_err`.

        You can also access the defined analysis options with the ``self._get_option``.
        For example:

        .. code-block::

            curve_data = self._data(series_name="my_experiment1")

            if self._get_option("my_option1") == "abc":
                p0 = my_guess_function(curve_data.x, curve_data.y, ...)
                bounds = ...
            else:
                p0 = ...
                bounds = ...

            return {"p0": p0, "bounds": bounds}

        Note that this subroutine can generate multiple fit options.
        If multiple options are provided, fitter runs multiple times for each fit option,
        and find the best result measured by the reduced chi-squared value.

        .. code-block::

            fit_1 = {"p0": p0_1, "bounds": bounds, "extra_fit_parameter": "option1"}
            fit_2 = {"p0": p0_2, "bounds": bounds, "extra_fit_parameter": "option2"}

            return [fit_1, fit_2]

        Note that you can also change fitter options (not only initial guesses) in each
        fit condition. This might be convenient to fit parameter with multiple fit algorithms
        or different fitting options. By default, this class uses `scipy.curve_fit`
        as the fitter function. See Scipy API docs for more fitting option details.

        Args:
            options: User provided extra options that are not defined in default options.

        Returns:
            List of FitOptions that are passed to fitter function.
        """
        fit_options = {"p0": self._get_option("p0"), "bounds": self._get_option("bounds")}
        fit_options.update(options)

        return fit_options

    def _format_data(self, data: CurveData) -> CurveData:
        """An optional subroutine to perform data pre-processing.

        Subclasses can override this method to apply pre-precessing to data values to fit.
        Otherwise the analysis uses extracted data values as-is.

        For example,

        - Apply smoothing to y values to deal with noisy observed values
        - Remove redundant data points (outlier)
        - Apply frequency filter function

        etc...

        .. note::

            The data returned by this method should have the label "fit_ready".

        Returns:
            Formatted CurveData instance.
        """
        return CurveData(
            label="fit_ready",
            x=data.x,
            y=data.y,
            y_err=data.y_err,
            data_index=data.data_index,
            metadata=data.metadata,
        )

    # pylint: disable=unused-argument
    def _extra_database_entry(self, fit_data: FitData) -> List[AnalysisResultData]:
        """Calculate new quantity from the fit result.

        Subclasses can override this method to do post analysis.

        Args:
            fit_data: Fit result.

        Returns:
            List of database entry created from the fit data.
        """
        return []

    # pylint: disable=unused-argument
    def _evaluate_quality(self, fit_data: FitData) -> Union[str, None]:
        """Evaluate quality of the fit result.

        Subclasses can override this method to do post analysis.

        Args:
            fit_data: Fit result.

        Returns:
            String that represents fit result quality. Usually "good" or "bad".
        """
        return None

    def _extract_curves(
        self, experiment_data: ExperimentData, data_processor: Union[Callable, DataProcessor]
    ):
        """Extract curve data from experiment data.

        This method internally populate two type of curve data.

        - raw_data:

            This is the data directly obtained from the experiment data.
            You can access to this data with ``self._data(label="raw_data")``.

        - fit_ready:

            This is the formatted data created  pre-processing defined by
            `self._format_data()` method. This method is implemented by subclasses.
            You can access to this data with ``self._data(label="fit_ready")``.

        If multiple series exists, you can optionally specify ``series_name`` in
        ``self._data`` method to filter data in the target series.

        .. notes::
            The target metadata properties to define each curve entry is described by
            the class attribute __series__ (see `filter_kwargs`).

        Args:
            experiment_data: ExperimentData object to fit parameters.
            data_processor: A callable or DataProcessor instance to format data into numpy array.
                This should take list of dictionary and returns two tuple of float values
                that represent a y value and an error of it.
        Raises:
            DataProcessorError: When `x_key` specified in the analysis option is not
                defined in the circuit metadata.
            AnalysisError: When formatted data has the label other than fit_ready.
        """
        self.__processed_data_set = list()

        def _is_target_series(datum, **filters):
            try:
                return all(datum["metadata"][key] == val for key, val in filters.items())
            except KeyError:
                return False

        # Extract X, Y, Y_sigma data
        data = experiment_data.data()

        x_key = self._get_option("x_key")
        try:
            x_values = [datum["metadata"][x_key] for datum in data]
        except KeyError as ex:
            raise DataProcessorError(
                f"X value key {x_key} is not defined in circuit metadata."
            ) from ex

        if isinstance(data_processor, DataProcessor):
            y_values, y_sigmas = data_processor(data)
            if y_sigmas is None:
                y_sigmas = np.full(y_values.shape, np.nan)
        else:
            y_values, y_sigmas = zip(*map(data_processor, data))

        # Store metadata
        metadata = np.asarray([datum["metadata"] for datum in data], dtype=object)

        # Format data
        x_values = np.asarray(x_values, dtype=float)
        y_values = np.asarray(y_values, dtype=float)
        y_sigmas = np.asarray(y_sigmas, dtype=float)

        # Find series (invalid data is labeled as -1)
        data_index = np.full(x_values.size, -1, dtype=int)
        for idx, series_def in enumerate(self.__series__):
            data_matched = np.asarray(
                [_is_target_series(datum, **series_def.filter_kwargs) for datum in data], dtype=bool
            )
            data_index[data_matched] = idx

        # Store raw data
        raw_data = CurveData(
            label="raw_data",
            x=x_values,
            y=y_values,
            y_err=y_sigmas,
            data_index=data_index,
            metadata=metadata,
        )
        self.__processed_data_set.append(raw_data)

        # Format raw data
        formatted_data = self._format_data(raw_data)
        if formatted_data.label != "fit_ready":
            raise AnalysisError(f"Not expected data label {formatted_data.label} != fit_ready.")
        self.__processed_data_set.append(formatted_data)

    def _format_fit_options(self, **fitter_options) -> Dict[str, Any]:
        """Format fitting option args to dictionary of parameter names.

        Args:
            fitter_options: Fit options generated by `self._setup_fitting`.

        Returns:
            Formatted fit options.

        Raises:
            AnalysisError:
                - When fit functions have different signature.
                - When fit option is dictionary but key doesn't match with parameter names.
                - When initial guesses are not provided.
                - When fit option is array but length doesn't match with parameter number.
        """
        # Remove any fixed parameter so as not to give them to the fitter.
        if self.__fixed_parameters__ is not None and len(self.__fixed_parameters__) > 0:
            for pname in self.__fixed_parameters__:
                fitter_options.pop(pname, None)

        # Validate dictionary keys
        def _check_keys(parameter_name):
            named_values = fitter_options[parameter_name]
            if not named_values.keys() == set(self.__fit_params):
                raise AnalysisError(
                    f"Fitting option `{parameter_name}` doesn't have the "
                    f"expected parameter names {','.join(self.__fit_params)}."
                )

        # Convert array into dictionary
        def _dictionarize(parameter_name):
            parameter_array = fitter_options[parameter_name]
            if len(parameter_array) != len(self.__fit_params):
                raise AnalysisError(
                    f"Value length of fitting option `{parameter_name}` doesn't "
                    "match with the length of expected parameters. "
                    f"{len(parameter_array)} != {len(self.__fit_params)}."
                )
            return dict(zip(self.__fit_params, parameter_array))

        if fitter_options.get("p0", None):
            if isinstance(fitter_options["p0"], dict):
                _check_keys("p0")
            else:
                fitter_options["p0"] = _dictionarize("p0")
        else:
            # p0 should be defined
            raise AnalysisError("Initial guess p0 is not provided to the fitting options.")

        if fitter_options.get("bounds", None):
            if isinstance(fitter_options["bounds"], dict):
                _check_keys("bounds")
            else:
                fitter_options["bounds"] = _dictionarize("bounds")
        else:
            # bounds are optional
            fitter_options["bounds"] = {par: (-np.inf, np.inf) for par in self.__fit_params}

        return fitter_options

    @property
    def _experiment_type(self) -> str:
        """Return type of experiment."""
        try:
            return self.__experiment_metadata["experiment_type"]
        except (TypeError, KeyError):
            # Ignore experiment metadata is not set or key is not found
            return None

    @property
    def _num_qubits(self) -> int:
        """Getter for qubit number."""
        try:
            return self.__experiment_metadata["num_qubits"]
        except (TypeError, KeyError):
            # Ignore experiment metadata is not set or key is not found
            return None

    @property
    def _physical_qubits(self) -> List[int]:
        """Getter for physical qubit indices."""
        try:
            return list(self.__experiment_metadata["physical_qubits"])
        except (TypeError, KeyError):
            # Ignore experiment metadata is not set or key is not found
            return None

    @property
    def _backend(self) -> Backend:
        """Getter for backend object."""
        return self.__backend

    def _experiment_options(self, index: int = -1) -> Dict[str, Any]:
        """Return the experiment options of given job index.

        Args:
            index: Index of job metadata to extract. Default to -1 (latest).

        Returns:
            Experiment options. This option is used for circuit generation.
        """
        try:
            return self.__experiment_metadata["job_metadata"][index]["experiment_options"]
        except (TypeError, KeyError, IndexError):
            # Ignore experiment metadata or job metadata is not set or key is not found
            return None

    def _analysis_options(self, index: int = -1) -> Dict[str, Any]:
        """Returns the analysis options of given job index.

        Args:
            index: Index of job metadata to extract. Default to -1 (latest).

        Returns:
            Analysis options. This option is used for analysis.
        """
        try:
            return self.__experiment_metadata["job_metadata"][index]["analysis_options"]
        except (TypeError, KeyError, IndexError):
            # Ignore experiment metadata or job metadata is not set or key is not found
            return None

    def _run_options(self, index: int = -1) -> Dict[str, Any]:
        """Returns the run options of given job index.

        Args:
            index: Index of job metadata to extract. Default to -1 (latest).

        Returns:
            Run options. This option is used for backend execution.
        """
        try:
            return self.__experiment_metadata["job_metadata"][index]["run_options"]
        except (TypeError, KeyError, IndexError):
            # Ignore experiment metadata or job metadata is not set or key is not found
            return None

    def _transpile_options(self, index: int = -1) -> Dict[str, Any]:
        """Returns the transpile options of given job index.

        Args:
            index: Index of job metadata to extract. Default to -1 (latest).

        Returns:
            Transpile options. This option is used for circuit optimization.
        """
        try:
            return self.__experiment_metadata["job_metadata"][index]["transpile_options"]
        except (TypeError, KeyError, IndexError):
            # Ignore experiment metadata or job metadata is not set or key is not found
            return None

    def _data(
        self,
        series_name: Optional[str] = None,
        label: Optional[str] = "fit_ready",
    ) -> CurveData:
        """Getter for experiment data set.

        Args:
            series_name: Series name to search for.
            label: Label attached to data set. By default it returns "fit_ready" data.

        Returns:
            Filtered curve data set.

        Raises:
            AnalysisError: When requested series or label are not defined.
        """
        # pylint: disable = undefined-loop-variable
        for data in self.__processed_data_set:
            if data.label == label:
                break
        else:
            raise AnalysisError(f"Requested data with label {label} does not exist.")

        if series_name is None:
            return data

        for idx, series_def in enumerate(self.__series__):
            if series_def.name == series_name:
                locs = data.data_index == idx
                return CurveData(
                    label=label,
                    x=data.x[locs],
                    y=data.y[locs],
                    y_err=data.y_err[locs],
                    data_index=idx,
                    metadata=data.metadata[locs] if data.metadata is not None else None,
                )

        raise AnalysisError(f"Specified series {series_name} is not defined in this analysis.")

    def _arg_parse(self, **options) -> Dict[str, Any]:
        """Parse input kwargs with predicted input.

        Args:
            options: User-input keyword argument options.

        Returns:
            Keyword arguments that not specified in the default options.
        """
        extra_options = dict()
        for key, value in options.items():
            private_key = f"__{key}"
            if hasattr(self, private_key):
                setattr(self, private_key, value)
            else:
                extra_options[key] = value

        return extra_options

    def _get_option(self, arg_name: str) -> Any:
        """A helper function to get specified field from the input analysis options.

        Args:
            arg_name: Name of option.

        Return:
            Arbitrary object specified by the option name.

        Raises:
            AnalysisError:
                - When `arg_name` is not found in the analysis options.
        """
        try:
            return getattr(self, f"__{arg_name}")
        except AttributeError as ex:
            raise AnalysisError(
                f"The argument {arg_name} is selected but not defined. "
                "This key-value pair should be defined in the analysis option."
            ) from ex

    def _run_analysis(
        self, experiment_data: ExperimentData, **options
    ) -> Tuple[List[AnalysisResultData], List["pyplot.Figure"]]:
        """Run analysis on circuit data.

        Args:
            experiment_data: the experiment data to analyze.
            options: kwarg options for analysis function.

        Returns:
            tuple: A pair ``(analysis_results, figures)`` where ``analysis_results``
                   is a list of :class:`AnalysisResultData` objects, and ``figures``
                   is a list of any figures for the experiment.

        Raises:
            AnalysisError: If the analysis fails.
            DataProcessorError: When data processing failed.
        """

        #
        # 1. Parse arguments
        #
        if self.__fixed_parameters__ is not None and len(self.__fixed_parameters__) > 0:
            assigned_params = dict()
            # Extract fixed parameter value from analysis options
            for pname in self.__fixed_parameters__:
                try:
                    assigned_params[pname] = options[pname]
                except KeyError as ex:
                    raise AnalysisError(
                        f"The value of the fixed-value parameter {pname} for the fit function "
                        f"of {self.__class__.__name__} was not found. "
                        "This value must be provided by the analysis options to run this analysis."
                    ) from ex
            # Override series definition with assigned fit functions.
            assigned_series = []
            for series_def in self.__series__:
                dict_def = dataclasses.asdict(series_def)
                dict_def["fit_func"] = functools.partial(series_def.fit_func, **assigned_params)
                assigned_series.append(SeriesDef(**dict_def))
            self.__series__ = assigned_series

        # pop arguments that are not given to fitter
        extra_options = self._arg_parse(**options)

        # get experiment metadata
        try:
            self.__experiment_metadata = experiment_data.metadata

        except AttributeError:
            pass

        # get backend
        try:
            self.__backend = experiment_data.backend
        except AttributeError:
            pass

        try:
            #
            # 2. Setup data processor
            #

            # No data processor has been provided at run-time we infer one from the job
            # metadata and default to the data processor for averaged classified data.
            data_processor = self._get_option("data_processor")

            if not data_processor:
                run_options = self._run_options() or dict()

                try:
                    meas_level = run_options["meas_level"]
                except KeyError as ex:
                    raise DataProcessorError(
                        f"Cannot process data without knowing the measurement level: {str(ex)}."
                    ) from ex

                meas_return = run_options.get("meas_return", None)
                normalization = self._get_option("normalization")

                data_processor = get_processor(meas_level, meas_return, normalization)

            if isinstance(data_processor, DataProcessor) and not data_processor.is_trained:
                # Qiskit DataProcessor instance. May need calibration.
                data_processor.train(data=experiment_data.data())

            #
            # 3. Extract curve entries from experiment data
            #
            self._extract_curves(experiment_data=experiment_data, data_processor=data_processor)

            #
            # 4. Run fitting
            #
            curve_fitter = self._get_option("curve_fitter")
            formatted_data = self._data(label="fit_ready")

            # Generate fit options
            fit_candidates = self._setup_fitting(**extra_options)

            # Fit for each fit parameter combination
            if isinstance(fit_candidates, dict):
                # Only single initial guess
                fit_options = self._format_fit_options(**fit_candidates)
                fit_result = curve_fitter(
                    funcs=[series_def.fit_func for series_def in self.__series__],
                    series=formatted_data.data_index,
                    xdata=formatted_data.x,
                    ydata=formatted_data.y,
                    sigma=formatted_data.y_err,
                    **fit_options,
                )
            else:
                # Multiple initial guesses
                fit_options_candidates = [
                    self._format_fit_options(**fit_options) for fit_options in fit_candidates
                ]
                fit_results = []
                for fit_options in fit_options_candidates:
                    fit_result = curve_fitter(
                        funcs=[series_def.fit_func for series_def in self.__series__],
                        series=formatted_data.data_index,
                        xdata=formatted_data.x,
                        ydata=formatted_data.y,
                        sigma=formatted_data.y_err,
                        **fit_options,
                    )
                    fit_results.append(fit_result)
                if len(fit_results) == 0:
                    raise AnalysisError(
                        "All initial guesses and parameter boundaries failed to fit the data. "
                        "Please provide better initial guesses or fit parameter boundaries."
                    )
                # Sort by chi squared value
                fit_result = sorted(fit_results, key=lambda r: r.reduced_chisq)[0]

        except AnalysisError:
            fit_result = None

        #
        # 5. Create database entry
        #
        analysis_results = []
        if fit_result:
            # pylint: disable=assignment-from-none
            quality = self._evaluate_quality(fit_data=fit_result)

            # overview entry
            analysis_results.append(
                AnalysisResultData(
                    name=PARAMS_ENTRY_PREFIX + self.__class__.__name__,
                    value=FitVal(fit_result.popt, fit_result.popt_err),
                    chisq=fit_result.reduced_chisq,
                    quality=quality,
                    extra={
                        "popt_keys": fit_result.popt_keys,
                        "dof": fit_result.dof,
                        "covariance_mat": fit_result.pcov,
                    },
                )
            )

            # output special parameters
            result_parameters = self._get_option("result_parameters")
            if result_parameters:
                for param_repr in result_parameters:
                    if isinstance(param_repr, ParameterRepr):
                        p_name = param_repr.name
                        p_repr = param_repr.repr or param_repr.name
                        unit = param_repr.unit
                    else:
                        p_name = param_repr
                        p_repr = param_repr
                        unit = None
                    result_entry = AnalysisResultData(
                        name=p_repr,
                        value=fit_result.fitval(p_name, unit),
                        chisq=fit_result.reduced_chisq,
                        quality=quality,
                    )
                    analysis_results.append(result_entry)

            # add extra database entries
            analysis_results.extend(self._extra_database_entry(fit_result))

        if self._get_option("return_data_points"):
            # save raw data points in the data base if option is set (default to false)
            raw_data_dict = dict()
            for series_def in self.__series__:
                series_data = self._data(series_name=series_def.name, label="raw_data")
                raw_data_dict[series_def.name] = {
                    "xdata": series_data.x,
                    "ydata": series_data.y,
                    "sigma": series_data.y_err,
                }
            raw_data_entry = AnalysisResultData(
                name=DATA_ENTRY_PREFIX + self.__class__.__name__,
                value=raw_data_dict,
                extra={
                    "x-unit": self._get_option("xval_unit"),
                    "y-unit": self._get_option("yval_unit"),
                },
            )
            analysis_results.append(raw_data_entry)

        #
        # 6. Create figures
        #
        if self._get_option("plot"):
            figures = self._create_figures(fit_data=fit_result, analysis_results=analysis_results)
        else:
            figures = []

        return analysis_results, figures<|MERGE_RESOLUTION|>--- conflicted
+++ resolved
@@ -377,7 +377,6 @@
                 Representation should be printable in standard output, i.e. no latex syntax.
             return_data_points (bool): Set ``True`` to return formatted XY data.
         """
-<<<<<<< HEAD
         options = super()._default_options()
 
         options.curve_fitter = multi_curve_fit
@@ -391,29 +390,12 @@
         options.xlabel = None
         options.ylabel = None
         options.ylim = None
+        options.xval_unit = None
+        options.yval_unit = None
         options.result_parameters = None
         options.return_data_points = False
 
         return options
-=======
-        return Options(
-            curve_fitter=multi_curve_fit,
-            data_processor=None,
-            normalization=False,
-            p0=None,
-            bounds=None,
-            x_key="xval",
-            plot=True,
-            axis=None,
-            xlabel=None,
-            ylabel=None,
-            ylim=None,
-            xval_unit=None,
-            yval_unit=None,
-            result_parameters=None,
-            return_data_points=False,
-        )
->>>>>>> efd4298e
 
     @requires_matplotlib
     def _create_figures(
