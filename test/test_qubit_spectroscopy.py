# This code is part of Qiskit.
#
# (C) Copyright IBM 2021.
#
# This code is licensed under the Apache License, Version 2.0. You may
# obtain a copy of this license in the LICENSE.txt file in the root directory
# of this source tree or at http://www.apache.org/licenses/LICENSE-2.0.
#
# Any modifications or derivative works of this code must retain this
# copyright notice, and modified files need to carry a notice indicating
# that they have been altered from the originals.

"""Spectroscopy tests."""
from test.base import QiskitExperimentsTestCase
from typing import Tuple
import numpy as np

from qiskit import QuantumCircuit
from qiskit.qobj.utils import MeasLevel

from qiskit_experiments.library import QubitSpectroscopy, EFSpectroscopy
from qiskit_experiments.test.mock_iq_backend import MockIQBackend


class SpectroscopyBackend(MockIQBackend):
    """A simple and primitive backend to test spectroscopy experiments."""

    def __init__(
        self,
        line_width: float = 2e6,
        freq_offset: float = 0.0,
        iq_cluster_centers: Tuple[float, float, float, float] = (1.0, 1.0, -1.0, -1.0),
        iq_cluster_width: float = 0.2,
    ):
        """Initialize the spectroscopy backend."""

        super().__init__(iq_cluster_centers, iq_cluster_width)

        self.configuration().basis_gates = ["x"]

        self._linewidth = line_width
        self._freq_offset = freq_offset

        super().__init__(iq_cluster_centers, iq_cluster_width)

    def _compute_probability(self, circuit: QuantumCircuit) -> float:
        """Returns the probability based on the frequency."""
        freq_shift = next(iter(circuit.calibrations["Spec"]))[1][0]
        delta_freq = freq_shift - self._freq_offset
        return np.exp(-(delta_freq ** 2) / (2 * self._linewidth ** 2))


class TestQubitSpectroscopy(QiskitExperimentsTestCase):
    """Test spectroscopy experiment."""

    def test_spectroscopy_end2end_classified(self):
        """End to end test of the spectroscopy experiment."""

        backend = SpectroscopyBackend(line_width=2e6)
        qubit = 1
        freq01 = backend.defaults().qubit_freq_est[qubit]
        frequencies = np.linspace(freq01 - 10.0e6, freq01 + 10.0e6, 21)

        spec = QubitSpectroscopy(qubit, frequencies)
        spec.set_run_options(meas_level=MeasLevel.CLASSIFIED)
        expdata = spec.run(backend)
        result = expdata.analysis_results(1)
        value = result.value.value

        self.assertTrue(4.999e9 < value < 5.001e9)
        self.assertEqual(result.quality, "good")

        # Test if we find still find the peak when it is shifted by 5 MHz.
        backend = SpectroscopyBackend(line_width=2e6, freq_offset=5.0e6)

        spec = QubitSpectroscopy(qubit, frequencies)
        spec.set_run_options(meas_level=MeasLevel.CLASSIFIED)
        expdata = spec.run(backend)
        result = expdata.analysis_results(1)
        value = result.value.value

        self.assertTrue(5.0049e9 < value < 5.0051e9)
        self.assertEqual(result.quality, "good")

    def test_spectroscopy_end2end_kerneled(self):
        """End to end test of the spectroscopy experiment on IQ data."""

        backend = SpectroscopyBackend(line_width=2e6)
        qubit = 0
        freq01 = backend.defaults().qubit_freq_est[qubit]
        frequencies = np.linspace(freq01 - 10.0e6, freq01 + 10.0e6, 21)

        spec = QubitSpectroscopy(qubit, frequencies)
        expdata = spec.run(backend)
        result = expdata.analysis_results(1)
        value = result.value.value

        self.assertTrue(freq01 - 2e6 < value < freq01 + 2e6)
        self.assertEqual(result.quality, "good")

        # Test if we find still find the peak when it is shifted by 5 MHz.
        backend = SpectroscopyBackend(line_width=2e6, freq_offset=5.0e6)

        spec = QubitSpectroscopy(qubit, frequencies)
        expdata = spec.run(backend)
        result = expdata.analysis_results(1)
        value = result.value.value

        self.assertTrue(freq01 + 3e6 < value < freq01 + 8e6)
        self.assertEqual(result.quality, "good")

        spec.set_run_options(meas_return="avg")
        expdata = spec.run(backend)
        result = expdata.analysis_results(1)
        value = result.value.value

        self.assertTrue(freq01 + 3e6 < value < freq01 + 8e6)
        self.assertEqual(result.quality, "good")

    def test_spectroscopy12_end2end_classified(self):
        """End to end test of the spectroscopy experiment with an x pulse."""

        backend = SpectroscopyBackend(line_width=2e6)
        qubit = 0
        freq01 = backend.defaults().qubit_freq_est[qubit]
        frequencies = np.linspace(freq01 - 10.0e6, freq01 + 10.0e6, 21)

        # Note that the backend is not sophisticated enough to simulate an e-f
        # transition so we run the test with g-e.
        spec = EFSpectroscopy(qubit, frequencies)
        spec.backend = backend
        spec.set_run_options(meas_level=MeasLevel.CLASSIFIED)
        expdata = spec.run(backend)
        result = expdata.analysis_results(1)
        value = result.value.value

        self.assertTrue(freq01 - 2e6 < value < freq01 + 2e6)
        self.assertEqual(result.quality, "good")

        # Test the circuits
        circ = spec.circuits()[0]
        self.assertEqual(circ.data[0][0].name, "x")
        self.assertEqual(circ.data[1][0].name, "Spec")

    def test_experiment_config(self):
        """Test converting to and from config works"""
<<<<<<< HEAD
        exp = QubitSpectroscopy(1, np.linspace(100, 150, 20) * 1e6)
        loaded_exp = QubitSpectroscopy.from_config(exp.config)
=======
        exp = QubitSpectroscopy(1, np.linspace(100, 150, 20), unit="MHz")
        loaded_exp = QubitSpectroscopy.from_config(exp.config())
>>>>>>> 98fa484f
        self.assertNotEqual(exp, loaded_exp)
        self.assertTrue(self.experiments_equiv(exp, loaded_exp))

    def test_roundtrip_serializable(self):
        """Test round trip JSON serialization"""
        exp = QubitSpectroscopy(1, np.linspace(int(100e6), int(150e6), int(20e6)))
        self.assertRoundTripSerializable(exp, self.experiments_equiv)<|MERGE_RESOLUTION|>--- conflicted
+++ resolved
@@ -144,13 +144,8 @@
 
     def test_experiment_config(self):
         """Test converting to and from config works"""
-<<<<<<< HEAD
         exp = QubitSpectroscopy(1, np.linspace(100, 150, 20) * 1e6)
-        loaded_exp = QubitSpectroscopy.from_config(exp.config)
-=======
-        exp = QubitSpectroscopy(1, np.linspace(100, 150, 20), unit="MHz")
         loaded_exp = QubitSpectroscopy.from_config(exp.config())
->>>>>>> 98fa484f
         self.assertNotEqual(exp, loaded_exp)
         self.assertTrue(self.experiments_equiv(exp, loaded_exp))
 
