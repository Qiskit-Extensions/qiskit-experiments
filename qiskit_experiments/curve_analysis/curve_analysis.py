# This code is part of Qiskit.
#
# (C) Copyright IBM 2021.
#
# This code is licensed under the Apache License, Version 2.0. You may
# obtain a copy of this license in the LICENSE.txt file in the root directory
# of this source tree or at http://www.apache.org/licenses/LICENSE-2.0.
#
# Any modifications or derivative works of this code must retain this
# copyright notice, and modified files need to carry a notice indicating
# that they have been altered from the originals.

"""
Analysis class for curve fitting.
"""
# pylint: disable=invalid-name

import dataclasses
import functools
import inspect
from abc import ABC
from typing import Any, Dict, List, Tuple, Callable, Union, Optional

<<<<<<< HEAD
from matplotlib import pyplot  # pylint: disable=unused-import
from matplotlib.ticker import FuncFormatter
=======
>>>>>>> 5dea2652
import numpy as np
from qiskit.providers import Backend

from qiskit_experiments.curve_analysis.curve_data import (
    CurveData,
    SeriesDef,
    FitData,
    ParameterRepr,
)
from qiskit_experiments.curve_analysis.curve_fit import multi_curve_fit
from qiskit_experiments.curve_analysis.visualization import FitResultPlotters, PlotterStyle
from qiskit_experiments.data_processing import DataProcessor
from qiskit_experiments.data_processing.exceptions import DataProcessorError
from qiskit_experiments.data_processing.processor_library import get_processor
from qiskit_experiments.exceptions import AnalysisError
from qiskit_experiments.framework import (
    BaseAnalysis,
    ExperimentData,
    AnalysisResultData,
    FitVal,
    Options,
)
<<<<<<< HEAD
from qiskit_experiments.matplotlib import get_non_gui_ax

=======
>>>>>>> 5dea2652

PARAMS_ENTRY_PREFIX = "@Parameters_"
DATA_ENTRY_PREFIX = "@Data_"


class CurveAnalysis(BaseAnalysis, ABC):
    """A base class for curve fit type analysis.

    The subclasses can override class attributes to define the behavior of
    data extraction and fitting. This docstring describes how code developers can
    create a new curve fit analysis subclass inheriting from this base class.

    Class Attributes:
        - ``__series__``: A set of data points that will be fit to the same parameters
          in the fit function. If this analysis contains multiple curves,
          the same number of series definitions should be listed. Each series definition
          is a :class:`SeriesDef` element, that may be initialized with

            - ``fit_func``: The function to which the data will be fit.
            - ``filter_kwargs``: Circuit metadata key and value associated with this curve.
              The data points of the curve are extracted from ExperimentData based on
              this information.
            - ``name``: Name of the curve. This is arbitrary data field, but should be unique.
            - ``plot_color``: String color representation of this series in the plot.
            - ``plot_symbol``: String formatter of the scatter of this series in the plot.
            - ``plot_fit_uncertainty``: A Boolean signaling whether to plot fit uncertainty
              for this series in the plot.

        - ``__fixed_parameters__``: A list of parameter names fixed during the fitting.
            These parameters should be provided in some way. For example, you can provide
            them via experiment options or analysis options. Parameter names should be
            used in the ``fit_func`` in the series definition.

        See the Examples below for more details.


    Examples:

        **A fitting for single exponential decay curve**

        In this type of experiment, the analysis deals with a single curve.
        Thus filter_kwargs and series name are not necessary defined.

        .. code-block::

            class AnalysisExample(CurveAnalysis):

                __series__ = [
                    SeriesDef(
                        fit_func=lambda x, p0, p1, p2:
                            exponential_decay(x, amp=p0, lamb=p1, baseline=p2),
                    ),
                ]

        **A fitting for two exponential decay curve with partly shared parameter**

        In this type of experiment, the analysis deals with two curves.
        We need a __series__ definition for each curve, and filter_kwargs should be
        properly defined to separate each curve series.

        .. code-block::

            class AnalysisExample(CurveAnalysis):

                __series__ = [
                    SeriesDef(
                        name="my_experiment1",
                        fit_func=lambda x, p0, p1, p2, p3:
                            exponential_decay(x, amp=p0, lamb=p1, baseline=p3),
                        filter_kwargs={"experiment": 1},
                        plot_color="red",
                        plot_symbol="^",
                    ),
                    SeriesDef(
                        name="my_experiment2",
                        fit_func=lambda x, p0, p1, p2, p3:
                            exponential_decay(x, amp=p0, lamb=p2, baseline=p3),
                        filter_kwargs={"experiment": 2},
                        plot_color="blue",
                        plot_symbol="o",
                    ),
                ]

        In this fit model, we have 4 parameters `p0, p1, p2, p3` and both series share
        `p0` and `p3` as `amp` and `baseline` of the `exponential_decay` fit function.
        Parameter `p1` (`p2`) is only used by `my_experiment1` (`my_experiment2`).
        Both series have same fit function in this example.


        **A fitting for two trigonometric curves with the same parameter**

        In this type of experiment, the analysis deals with two different curves.
        However the parameters are shared with both functions.

        .. code-block::

            class AnalysisExample(CurveAnalysis):

                __series__ = [
                    SeriesDef(
                        name="my_experiment1",
                        fit_func=lambda x, p0, p1, p2, p3:
                            cos(x, amp=p0, freq=p1, phase=p2, baseline=p3),
                        filter_kwargs={"experiment": 1},
                        plot_color="red",
                        plot_symbol="^",
                    ),
                    SeriesDef(
                        name="my_experiment2",
                        fit_func=lambda x, p0, p1, p2, p3:
                            sin(x, amp=p0, freq=p1, phase=p2, baseline=p3),
                        filter_kwargs={"experiment": 2},
                        plot_color="blue",
                        plot_symbol="o",
                    ),
                ]

        In this fit model, we have 4 parameters `p0, p1, p2, p3` and both series share
        all parameters. However, these series have different fit curves, i.e.
        `my_experiment1` (`my_experiment2`) uses the `cos` (`sin`) fit function.


        **A fitting with fixed parameter**

        In this type of experiment, we can provide fixed fit function parameter.
        This parameter should be assigned via analysis options
        and not passed to the fitter function.

        .. code-block::

            class AnalysisExample(CurveAnalysis):

                __series__ = [
                    SeriesDef(
                        fit_func=lambda x, p0, p1, p2:
                            exponential_decay(x, amp=p0, lamb=p1, baseline=p2),
                    ),
                ]

                __fixed_parameters__ = ["p1"]

        You can add arbitrary number of parameters to the class variable
        ``__fixed_parameters__`` from the fit function arguments.
        This parameter should be defined with the fit functions otherwise the analysis
        instance cannot be created. In above example, parameter ``p1`` should be also
        defined in the analysis options. This parameter will be excluded from the fit parameters
        and thus will not appear in the analysis result.

    Notes:
        This CurveAnalysis class provides several private methods that subclasses can override.

        - Customize pre-data processing:
            Override :meth:`~self._format_data`. For example, here you can apply smoothing
            to y values, remove outlier, or apply filter function to the data.

        - Create extra data from fit result:
            Override :meth:`~self._extra_database_entry`. You need to return a list of
            :class:`~qiskit_experiments.framework.analysis_result_data.AnalysisResultData`
            object. This returns an empty list by default.

        - Customize fit quality evaluation:
            Override :meth:`~self._evaluate_quality`. This value will be shown in the
            database. You can determine the quality represented by the predefined string
            "good" or "bad" based on fit result,
            such as parameter uncertainty and reduced chi-squared value.
            This returns ``None`` by default. This means evaluation is not performed.

        - Customize post-analysis data processing:
            Override :meth:`~self._post_analysis`. For example, here you can
            calculate new entity from fit values, such as EPC of RB experiment.

        - Customize fitting options:
            Override :meth:`~self._setup_fitting`. For example, here you can
            calculate initial guess from experiment data and setup fitter options.

        See docstring of each method for more details.

        Note that other private methods are not expected to be overridden.
        If you forcibly override these methods, the behavior of analysis logic is not well tested
        and we cannot guarantee it works as expected (you may suffer from bugs).
        Instead, you can open an issue in qiskit-experiment github to upgrade this class
        with proper unittest framework.

        https://github.com/Qiskit/qiskit-experiments/issues
    """

    #: List[SeriesDef]: List of mapping representing a data series
    __series__ = list()

    #: List[str]: Fixed parameter in fit function. Value should be set to the analysis options.
    __fixed_parameters__ = list()

    def __init__(self):
        """Initialize data fields that are privately accessed by methods."""

        #: Dict[str, Any]: Experiment metadata
        self.__experiment_metadata = None

        #: List[CurveData]: Processed experiment data set.
        self.__processed_data_set = list()

        #: Backend: backend object used for experimentation
        self.__backend = None

        # Add expected options to instance variable so that every method can access to.
        for key in self._default_options().__dict__:
            setattr(self, f"__{key}", None)

    @classmethod
    def _fit_params(cls) -> List[str]:
        """Return a list of fitting parameters.

        Returns:
            A list of fit parameter names.

        Raises:
            AnalysisError: When series definitions have inconsistent multi-objective fit function.
            ValueError: When fixed parameter name is not used in the fit function.
        """
        fsigs = set()
        for series_def in cls.__series__:
            fsigs.add(inspect.signature(series_def.fit_func))
        if len(fsigs) > 1:
            raise AnalysisError(
                "Fit functions specified in the series definition have "
                "different function signature. They should receive "
                "the same parameter set for multi-objective function fit."
            )

        # remove the first function argument. this is usually x, i.e. not a fit parameter.
        fit_params = list(list(fsigs)[0].parameters.keys())[1:]

        # remove fixed parameters
        if cls.__fixed_parameters__ is not None:
            for fixed_param in cls.__fixed_parameters__:
                try:
                    fit_params.remove(fixed_param)
                except ValueError as ex:
                    raise AnalysisError(
                        f"Defined fixed parameter {fixed_param} is not a fit function argument."
                        "Update series definition to ensure the parameter name is defined with "
                        f"fit functions. Currently available parameters are {fit_params}."
                    ) from ex

        return fit_params

    @classmethod
    def _default_options(cls) -> Options:
        """Return default analysis options.

        Analysis Options:
            curve_fitter (Callable): A callback function to perform fitting with formatted data.
                See :func:`~qiskit_experiments.analysis.multi_curve_fit` for example.
            data_processor (Callable): A callback function to format experiment data.
                This can be a :class:`~qiskit_experiments.data_processing.DataProcessor`
                instance that defines the `self.__call__` method.
            normalization (bool) : Set ``True`` to normalize y values within range [-1, 1].
            p0 (Dict[str, float]): Array-like or dictionary
                of initial parameters.
            bounds (Dict[str, Tuple[float, float]]): Array-like or dictionary
                of (min, max) tuple of fit parameter boundaries.
            x_key (str): Circuit metadata key representing a scanned value.
            plot (bool): Set ``True`` to create figure for fit result.
            axis (AxesSubplot): Optional. A matplotlib axis object to draw.
            xlabel (str): X label of fit result figure.
            ylabel (str): Y label of fit result figure.
            ylim (Tuple[float, float]): Min and max height limit of fit plot.
            xval_unit (str): SI unit of x values. No prefix is needed here.
                For example, when the x values represent time, this option will be just "s"
                rather than "ms". In the fit result plot, the prefix is automatically selected
                based on the maximum value. If your x values are in [1e-3, 1e-4], they
                are displayed as [1 ms, 10 ms]. This option is likely provided by the
                analysis class rather than end-users. However, users can still override
                if they need different unit notation. By default, this option is set to ``None``,
                and no scaling is applied. X axis will be displayed in the scientific notation.
            yval_unit (str): Unit of y values. Same as ``xval_unit``.
                This value is not provided in most experiments, because y value is usually
                population or expectation values.
            result_parameters (List[Union[str, ParameterRepr]): Parameters reported in the
                database as a dedicated entry. This is a list of parameter representation
                which is either string or ParameterRepr object. If you provide more
                information other than name, you can specify
                ``[ParameterRepr("alpha", "\u03B1", "a.u.")]`` for example.
                The parameter name should be defined in the series definition.
                Representation should be printable in standard output, i.e. no latex syntax.
            return_data_points (bool): Set ``True`` to return formatted XY data.
            curve_plotter (str): A name of plotter function used to generate
                the curve fit result figure. This refers to the mapper
                :py:class:`~qiskit_experiments.curve_analysis.visualization.FitResultPlotters`
                to retrieve the corresponding callback function.
            style (PlotterStyle): An instance of
                :py:class:`~qiskit_experiments.curve_analysis.visualization.style.PlotterStyle`
                that contains a set of configurations to create a fit plot.
        """
        options = super()._default_options()

        options.curve_fitter = multi_curve_fit
        options.data_processor = None
        options.normalization = False
        options.x_key = "xval"
        options.plot = True
        options.axis = None
        options.xlabel = None
        options.ylabel = None
        options.ylim = None
        options.xval_unit = None
        options.yval_unit = None
        options.result_parameters = None
        options.return_data_points = False
        options.curve_plotter = "mpl_single_canvas"
        options.style = PlotterStyle()

        # automatically populate initial guess and boundary
        fit_params = cls._fit_params()
        options.p0 = {par_name: None for par_name in fit_params}
        options.bounds = {par_name: None for par_name in fit_params}

        return options

<<<<<<< HEAD
    def _create_figures(
        self,
        fit_data: FitData,
        analysis_results: List[AnalysisResultData],
    ) -> List["Figure"]:
        """Create new figures with the fit result and raw data.

        Subclass can override this method to create different type of figures, but
        the ``requires_matplotlib`` decorator is needed to ensure this method
        works with ``DbExperimentData``.

        Args:
            fit_data: Fit data set.
            analysis_results: List of database entries.

        Returns:
            List of figures.
        """
        axis = self._get_option("axis")
        if axis is None:
            axis = get_non_gui_ax()

        for series_def in self.__series__:
            curve_data_raw = self._data(series_name=series_def.name, label="raw_data")
            curve_data_fit = self._data(series_name=series_def.name, label="fit_ready")

            # plot raw data if data is formatted
            if not np.array_equal(curve_data_raw.y, curve_data_fit.y):
                plot_scatter(xdata=curve_data_raw.x, ydata=curve_data_raw.y, ax=axis, zorder=0)

            # plot formatted data
            curve_data_fit = self._data(series_name=series_def.name, label="fit_ready")
            if np.all(np.isnan(curve_data_fit.y_err)):
                sigma = None
            else:
                sigma = np.nan_to_num(curve_data_fit.y_err)
            plot_errorbar(
                xdata=curve_data_fit.x,
                ydata=curve_data_fit.y,
                sigma=sigma,
                ax=axis,
                label=series_def.name,
                marker=series_def.plot_symbol,
                color=series_def.plot_color,
                zorder=1,
                linestyle="",
            )

            # plot fit curve
            if fit_data:
                plot_curve_fit(
                    func=series_def.fit_func,
                    result=fit_data,
                    ax=axis,
                    color=series_def.plot_color,
                    zorder=2,
                    fit_uncertainty=series_def.plot_fit_uncertainty,
                )
        # format axis
        if len(self.__series__) > 1:
            axis.legend(loc="center right")

        # get axis scaling factor
        for this_axis in ("x", "y"):
            sub_axis = getattr(axis, this_axis + "axis")
            unit = self._get_option(this_axis + "val_unit")
            label = self._get_option(this_axis + "label")
            if unit:
                maxv = np.max(np.abs(sub_axis.get_data_interval()))
                scaled_maxv, prefix = detach_prefix(maxv)
                prefactor = scaled_maxv / maxv
                # pylint: disable=cell-var-from-loop
                sub_axis.set_major_formatter(FuncFormatter(lambda x, p: f"{x * prefactor: g}"))
                sub_axis.set_label_text(f"{label} [{prefix}{unit}]", fontsize=16)
            else:
                sub_axis.set_label_text(label, fontsize=16)
                axis.ticklabel_format(axis=this_axis, style="sci", scilimits=(-3, 3))

        axis.tick_params(labelsize=14)
        axis.grid(True)

        if fit_data:
            # automatic scaling y axis by actual data point.
            # note that y axis will be scaled by confidence interval by default.
            # sometimes we cannot see any data point if variance of parameters is too large.
            height = fit_data.y_range[1] - fit_data.y_range[0]
            axis.set_ylim(fit_data.y_range[0] - 0.1 * height, fit_data.y_range[1] + 0.1 * height)

        # write analysis report
        if fit_data and analysis_results:
            analysis_description = ""
            for res in analysis_results:
                if isinstance(res.value, FitVal) and not res.name.startswith(PARAMS_ENTRY_PREFIX):
                    fitval = res.value
                    if fitval.unit:
                        # unit is defined. do detaching prefix, i.e. 1000 Hz -> 1 kHz
                        val, val_prefix = detach_prefix(fitval.value)
                        val_unit = val_prefix + fitval.unit
                        value_repr = f"{val: .3f}"
                        if fitval.stderr is not None:
                            # with stderr
                            err, err_prefix = detach_prefix(fitval.stderr)
                            err_unit = err_prefix + fitval.unit
                            if val_unit == err_unit:
                                # same value scaling, same prefix
                                value_repr += f" \u00B1 {err: .2f} {val_unit}"
                            else:
                                # different value scaling, different prefix
                                value_repr += f" {val_unit} \u00B1 {err: .2f} {err_unit}"
                        else:
                            # without stderr, just append unit
                            value_repr += f" {val_unit}"
                    else:
                        # unit is not defined. raw value formatting is performed.

                        def format_val(float_val: float) -> str:
                            if np.abs(float_val) < 1e-3 or np.abs(float_val) > 1e3:
                                return f"{float_val: .4e}"
                            return f"{float_val: .4f}"

                        value_repr = format_val(fitval.value)
                        if fitval.stderr is not None:
                            # with stderr
                            value_repr += f" \u00B1 {format_val(fitval.stderr)}"

                    analysis_description += f"{res.name} = {value_repr}\n"
            analysis_description += r"Fit $\chi^2$ = " + f"{fit_data.reduced_chisq: .4f}"

            report_handler = axis.text(
                0.60,
                0.95,
                analysis_description,
                ha="center",
                va="top",
                size=14,
                transform=axis.transAxes,
            )

            bbox_props = dict(boxstyle="square, pad=0.3", fc="white", ec="black", lw=1, alpha=0.8)
            report_handler.set_bbox(bbox_props)

        return [axis.get_figure()]

=======
>>>>>>> 5dea2652
    def _setup_fitting(self, **extra_options) -> Union[Dict[str, Any], List[Dict[str, Any]]]:
        """An analysis subroutine that is called to set fitter options.

        Subclasses can override this method to provide their own fitter options
        such as initial guesses.

        Create initial guesses from the experimental data provided by the ``self._data()`` method.
        If there are multiple series, you can get a specific series
        by specifying its ``series_name``.
        This function returns a ``CurveData`` instance, which is the `dataclass`
        containing x values `.x`, y values `.y`, and  sigma values `.y_err`.

        You can also access the defined analysis options with the ``self._get_option``.
        For example:

        .. code-block::

            curve_data = self._data(series_name="my_experiment1")

            if self._get_option("my_option1") == "abc":
                p0 = my_guess_function(curve_data.x, curve_data.y, ...)
                bounds = ...
            else:
                p0 = ...
                bounds = ...

            return {"p0": p0, "bounds": bounds}

        Note that this subroutine can generate multiple fit options.
        If multiple options are provided, fitter runs multiple times for each fit option,
        and find the best result measured by the reduced chi-squared value.

        .. code-block::

            fit_1 = {"p0": p0_1, "bounds": bounds, "extra_fit_parameter": "option1"}
            fit_2 = {"p0": p0_2, "bounds": bounds, "extra_fit_parameter": "option2"}

            return [fit_1, fit_2]

        Note that you can also change fitter options (not only initial guesses) in each
        fit condition. This might be convenient to fit parameter with multiple fit algorithms
        or different fitting options. By default, this class uses `scipy.curve_fit`
        as the fitter function. See Scipy API docs for more fitting option details.

        Args:
            extra_options: User provided extra options that are not defined in the default options.

        Returns:
            List of fit options that are passed to the fitter function.
        """
        fit_options = {"p0": self._get_option("p0"), "bounds": self._get_option("bounds")}

        # p0 and bounds are defined in the default options, therefore updating
        # with the extra options only adds options and doesn't override p0 or bounds
        fit_options.update(extra_options)

        return fit_options

    def _format_data(self, data: CurveData) -> CurveData:
        """An optional subroutine to perform data pre-processing.

        Subclasses can override this method to apply pre-precessing to data values to fit.
        Otherwise the analysis uses extracted data values as-is.

        For example,

        - Apply smoothing to y values to deal with noisy observed values
        - Remove redundant data points (outlier)
        - Apply frequency filter function

        etc...

        .. note::

            The data returned by this method should have the label "fit_ready".

        Returns:
            Formatted CurveData instance.
        """
        return CurveData(
            label="fit_ready",
            x=data.x,
            y=data.y,
            y_err=data.y_err,
            data_index=data.data_index,
            metadata=data.metadata,
        )

    # pylint: disable=unused-argument
    def _extra_database_entry(self, fit_data: FitData) -> List[AnalysisResultData]:
        """Calculate new quantity from the fit result.

        Subclasses can override this method to do post analysis.

        Args:
            fit_data: Fit result.

        Returns:
            List of database entry created from the fit data.
        """
        return []

    # pylint: disable=unused-argument
    def _evaluate_quality(self, fit_data: FitData) -> Union[str, None]:
        """Evaluate quality of the fit result.

        Subclasses can override this method to do post analysis.

        Args:
            fit_data: Fit result.

        Returns:
            String that represents fit result quality. Usually "good" or "bad".
        """
        return None

    def _extract_curves(
        self, experiment_data: ExperimentData, data_processor: Union[Callable, DataProcessor]
    ):
        """Extract curve data from experiment data.

        This method internally populate two type of curve data.

        - raw_data:

            This is the data directly obtained from the experiment data.
            You can access to this data with ``self._data(label="raw_data")``.

        - fit_ready:

            This is the formatted data created  pre-processing defined by
            `self._format_data()` method. This method is implemented by subclasses.
            You can access to this data with ``self._data(label="fit_ready")``.

        If multiple series exists, you can optionally specify ``series_name`` in
        ``self._data`` method to filter data in the target series.

        .. notes::
            The target metadata properties to define each curve entry is described by
            the class attribute __series__ (see `filter_kwargs`).

        Args:
            experiment_data: ExperimentData object to fit parameters.
            data_processor: A callable or DataProcessor instance to format data into numpy array.
                This should take list of dictionary and returns two tuple of float values
                that represent a y value and an error of it.
        Raises:
            DataProcessorError: When `x_key` specified in the analysis option is not
                defined in the circuit metadata.
            AnalysisError: When formatted data has the label other than fit_ready.
        """
        self.__processed_data_set = list()

        def _is_target_series(datum, **filters):
            try:
                return all(datum["metadata"][key] == val for key, val in filters.items())
            except KeyError:
                return False

        # Extract X, Y, Y_sigma data
        data = experiment_data.data()

        x_key = self._get_option("x_key")
        try:
            x_values = [datum["metadata"][x_key] for datum in data]
        except KeyError as ex:
            raise DataProcessorError(
                f"X value key {x_key} is not defined in circuit metadata."
            ) from ex

        if isinstance(data_processor, DataProcessor):
            y_values, y_sigmas = data_processor(data)
            if y_sigmas is None:
                y_sigmas = np.full(y_values.shape, np.nan)
        else:
            y_values, y_sigmas = zip(*map(data_processor, data))

        # Store metadata
        metadata = np.asarray([datum["metadata"] for datum in data], dtype=object)

        # Format data
        x_values = np.asarray(x_values, dtype=float)
        y_values = np.asarray(y_values, dtype=float)
        y_sigmas = np.asarray(y_sigmas, dtype=float)

        # Find series (invalid data is labeled as -1)
        data_index = np.full(x_values.size, -1, dtype=int)
        for idx, series_def in enumerate(self.__series__):
            data_matched = np.asarray(
                [_is_target_series(datum, **series_def.filter_kwargs) for datum in data], dtype=bool
            )
            data_index[data_matched] = idx

        # Store raw data
        raw_data = CurveData(
            label="raw_data",
            x=x_values,
            y=y_values,
            y_err=y_sigmas,
            data_index=data_index,
            metadata=metadata,
        )
        self.__processed_data_set.append(raw_data)

        # Format raw data
        formatted_data = self._format_data(raw_data)
        if formatted_data.label != "fit_ready":
            raise AnalysisError(f"Not expected data label {formatted_data.label} != fit_ready.")
        self.__processed_data_set.append(formatted_data)

    def _format_fit_options(self, **fitter_options) -> Dict[str, Any]:
        """Format fitting option args to dictionary of parameter names.

        Args:
            fitter_options: Fit options generated by `self._setup_fitting`.

        Returns:
            Formatted fit options.

        Raises:
            AnalysisError:
                - When fit functions have different signature.
                - When fit option is dictionary but key doesn't match with parameter names.
                - When initial guesses are not provided.
                - When fit option is array but length doesn't match with parameter number.
        """
        fit_params = self._fit_params()

        # Remove any fixed parameter so as not to give them to the fitter.
        if self.__fixed_parameters__:
            for pname in self.__fixed_parameters__:
                fitter_options.pop(pname, None)

        # Validate dictionary keys
        def _check_keys(parameter_name, default_value=None):
            named_values = fitter_options[parameter_name]
            if not named_values.keys() == set(fit_params):
                raise AnalysisError(
                    f"Fitting option `{parameter_name}` doesn't have the "
                    f"expected parameter names {','.join(fit_params)}."
                )
            for key in named_values:
                if named_values[key] is None:
                    named_values[key] = default_value

        # Convert array into dictionary
        def _dictionarize(parameter_name):
            parameter_array = fitter_options[parameter_name]
            if len(parameter_array) != len(fit_params):
                raise AnalysisError(
                    f"Value length of fitting option `{parameter_name}` doesn't "
                    "match with the length of expected parameters. "
                    f"{len(parameter_array)} != {len(fit_params)}."
                )
            return dict(zip(fit_params, parameter_array))

        if fitter_options.get("p0", None):
            if isinstance(fitter_options["p0"], dict):
                _check_keys("p0")
            else:
                fitter_options["p0"] = _dictionarize("p0")
        else:
            # p0 should be defined
            raise AnalysisError("Initial guess p0 is not provided to the fitting options.")

        if fitter_options.get("bounds", None):
            if isinstance(fitter_options["bounds"], dict):
                _check_keys("bounds", default_value=(-np.inf, np.inf))
            else:
                fitter_options["bounds"] = _dictionarize("bounds")
        else:
            # bounds are optional
            fitter_options["bounds"] = {par: (-np.inf, np.inf) for par in fit_params}

        return fitter_options

    @property
    def _experiment_type(self) -> str:
        """Return type of experiment."""
        try:
            return self.__experiment_metadata["experiment_type"]
        except (TypeError, KeyError):
            # Ignore experiment metadata is not set or key is not found
            return None

    @property
    def _num_qubits(self) -> int:
        """Getter for qubit number."""
        try:
            return self.__experiment_metadata["num_qubits"]
        except (TypeError, KeyError):
            # Ignore experiment metadata is not set or key is not found
            return None

    @property
    def _physical_qubits(self) -> List[int]:
        """Getter for physical qubit indices."""
        try:
            return list(self.__experiment_metadata["physical_qubits"])
        except (TypeError, KeyError):
            # Ignore experiment metadata is not set or key is not found
            return None

    @property
    def _backend(self) -> Backend:
        """Getter for backend object."""
        return self.__backend

    def _experiment_options(self, index: int = -1) -> Dict[str, Any]:
        """Return the experiment options of given job index.

        Args:
            index: Index of job metadata to extract. Default to -1 (latest).

        Returns:
            Experiment options. This option is used for circuit generation.
        """
        try:
            return self.__experiment_metadata["job_metadata"][index]["experiment_options"]
        except (TypeError, KeyError, IndexError):
            # Ignore experiment metadata or job metadata is not set or key is not found
            return None

    def _analysis_options(self, index: int = -1) -> Dict[str, Any]:
        """Returns the analysis options of given job index.

        Args:
            index: Index of job metadata to extract. Default to -1 (latest).

        Returns:
            Analysis options. This option is used for analysis.
        """
        try:
            return self.__experiment_metadata["job_metadata"][index]["analysis_options"]
        except (TypeError, KeyError, IndexError):
            # Ignore experiment metadata or job metadata is not set or key is not found
            return None

    def _run_options(self, index: int = -1) -> Dict[str, Any]:
        """Returns the run options of given job index.

        Args:
            index: Index of job metadata to extract. Default to -1 (latest).

        Returns:
            Run options. This option is used for backend execution.
        """
        try:
            return self.__experiment_metadata["job_metadata"][index]["run_options"]
        except (TypeError, KeyError, IndexError):
            # Ignore experiment metadata or job metadata is not set or key is not found
            return None

    def _transpile_options(self, index: int = -1) -> Dict[str, Any]:
        """Returns the transpile options of given job index.

        Args:
            index: Index of job metadata to extract. Default to -1 (latest).

        Returns:
            Transpile options. This option is used for circuit optimization.
        """
        try:
            return self.__experiment_metadata["job_metadata"][index]["transpile_options"]
        except (TypeError, KeyError, IndexError):
            # Ignore experiment metadata or job metadata is not set or key is not found
            return None

    def _data(
        self,
        series_name: Optional[str] = None,
        label: Optional[str] = "fit_ready",
    ) -> CurveData:
        """Getter for experiment data set.

        Args:
            series_name: Series name to search for.
            label: Label attached to data set. By default it returns "fit_ready" data.

        Returns:
            Filtered curve data set.

        Raises:
            AnalysisError: When requested series or label are not defined.
        """
        # pylint: disable = undefined-loop-variable
        for data in self.__processed_data_set:
            if data.label == label:
                break
        else:
            raise AnalysisError(f"Requested data with label {label} does not exist.")

        if series_name is None:
            return data

        for idx, series_def in enumerate(self.__series__):
            if series_def.name == series_name:
                locs = data.data_index == idx
                return CurveData(
                    label=label,
                    x=data.x[locs],
                    y=data.y[locs],
                    y_err=data.y_err[locs],
                    data_index=idx,
                    metadata=data.metadata[locs] if data.metadata is not None else None,
                )

        raise AnalysisError(f"Specified series {series_name} is not defined in this analysis.")

    def _arg_parse(self, **options) -> Dict[str, Any]:
        """Parse input kwargs with predicted input.

        Class attributes will be updated according to the ``options``.
        For example, if ``options`` has a key ``p0``, and the class
        has an attribute named ``__p0``,  then the attribute  ``__0p``
        will be updated to ``options["p0"]``.

        Options that don't have matching attributes will be included
        in the returned dictionary.

        Args:
            options: User-input keyword argument options.

        Returns:
            Keyword arguments not specified in the default options
            of the class.
        """
        extra_options = dict()
        for key, value in options.items():
            private_key = f"__{key}"
            if hasattr(self, private_key):
                setattr(self, private_key, value)
            else:
                extra_options[key] = value

        return extra_options

    def _get_option(self, arg_name: str) -> Any:
        """A helper function to get specified field from the input analysis options.

        Args:
            arg_name: Name of option.

        Return:
            Arbitrary object specified by the option name.

        Raises:
            AnalysisError:
                - When `arg_name` is not found in the analysis options.
        """
        try:
            return getattr(self, f"__{arg_name}")
        except AttributeError as ex:
            raise AnalysisError(
                f"The argument {arg_name} is selected but not defined. "
                "This key-value pair should be defined in the analysis option."
            ) from ex

    def _run_analysis(
        self, experiment_data: ExperimentData, **options
    ) -> Tuple[List[AnalysisResultData], List["pyplot.Figure"]]:
        """Run analysis on circuit data.

        Args:
            experiment_data: the experiment data to analyze.
            options: kwarg options for analysis function.

        Returns:
            tuple: A pair ``(analysis_results, figures)`` where ``analysis_results``
                   is a list of :class:`AnalysisResultData` objects, and ``figures``
                   is a list of any figures for the experiment.

        Raises:
            AnalysisError: If the analysis fails.
            DataProcessorError: When data processing failed.
        """

        #
        # 1. Parse arguments
        #
        if self.__fixed_parameters__ is not None and len(self.__fixed_parameters__) > 0:
            assigned_params = dict()
            # Extract fixed parameter value from analysis options
            for pname in self.__fixed_parameters__:
                try:
                    assigned_params[pname] = options[pname]
                except KeyError as ex:
                    raise AnalysisError(
                        f"The value of the fixed-value parameter {pname} for the fit function "
                        f"of {self.__class__.__name__} was not found. "
                        "This value must be provided by the analysis options to run this analysis."
                    ) from ex
            # Override series definition with assigned fit functions.
            assigned_series = []
            for series_def in self.__series__:
                dict_def = dataclasses.asdict(series_def)
                dict_def["fit_func"] = functools.partial(series_def.fit_func, **assigned_params)
                assigned_series.append(SeriesDef(**dict_def))
            self.__series__ = assigned_series

        # pop arguments that are not given to the fitter,
        # and update class attributes with the arguments that are given to the fitter
        # (arguments that have matching attributes in the class)
        extra_options = self._arg_parse(**options)

        # get experiment metadata
        try:
            self.__experiment_metadata = experiment_data.metadata

        except AttributeError:
            pass

        # get backend
        try:
            self.__backend = experiment_data.backend
        except AttributeError:
            pass

        try:
            #
            # 2. Setup data processor
            #

            # No data processor has been provided at run-time we infer one from the job
            # metadata and default to the data processor for averaged classified data.
            data_processor = self._get_option("data_processor")

            if not data_processor:
                run_options = self._run_options() or dict()

                try:
                    meas_level = run_options["meas_level"]
                except KeyError as ex:
                    raise DataProcessorError(
                        f"Cannot process data without knowing the measurement level: {str(ex)}."
                    ) from ex

                meas_return = run_options.get("meas_return", None)
                normalization = self._get_option("normalization")

                data_processor = get_processor(meas_level, meas_return, normalization)

            if isinstance(data_processor, DataProcessor) and not data_processor.is_trained:
                # Qiskit DataProcessor instance. May need calibration.
                data_processor.train(data=experiment_data.data())

            #
            # 3. Extract curve entries from experiment data
            #
            self._extract_curves(experiment_data=experiment_data, data_processor=data_processor)

            #
            # 4. Run fitting
            #
            curve_fitter = self._get_option("curve_fitter")
            formatted_data = self._data(label="fit_ready")

            # Generate fit options
            fit_candidates = self._setup_fitting(**extra_options)

            # Fit for each fit parameter combination
            if isinstance(fit_candidates, dict):
                fit_candidates = [fit_candidates]

            fit_options_candidates = [
                self._format_fit_options(**fit_options) for fit_options in fit_candidates
            ]
            fit_results = []
            for fit_options in fit_options_candidates:
                fit_result = curve_fitter(
                    funcs=[series_def.fit_func for series_def in self.__series__],
                    series=formatted_data.data_index,
                    xdata=formatted_data.x,
                    ydata=formatted_data.y,
                    sigma=formatted_data.y_err,
                    **fit_options,
                )
                fit_results.append(fit_result)
            if len(fit_results) == 0:
                raise AnalysisError(
                    "All initial guesses and parameter boundaries failed to fit the data. "
                    "Please provide better initial guesses or fit parameter boundaries."
                )
            # Sort by chi squared value
            fit_result = sorted(fit_results, key=lambda r: r.reduced_chisq)[0]

        except AnalysisError:
            fit_result = None

        #
        # 5. Create database entry
        #
        analysis_results = []
        if fit_result:
            # pylint: disable=assignment-from-none
            quality = self._evaluate_quality(fit_data=fit_result)

            fit_models = {
                series_def.name: series_def.model_description or "no description"
                for series_def in self.__series__
            }

            # overview entry
            analysis_results.append(
                AnalysisResultData(
                    name=PARAMS_ENTRY_PREFIX + self.__class__.__name__,
                    value=FitVal(fit_result.popt, fit_result.popt_err),
                    chisq=fit_result.reduced_chisq,
                    quality=quality,
                    extra={
                        "popt_keys": fit_result.popt_keys,
                        "dof": fit_result.dof,
                        "covariance_mat": fit_result.pcov,
                        "fit_models": fit_models,
                    },
                )
            )

            # output special parameters
            result_parameters = self._get_option("result_parameters")
            if result_parameters:
                for param_repr in result_parameters:
                    if isinstance(param_repr, ParameterRepr):
                        p_name = param_repr.name
                        p_repr = param_repr.repr or param_repr.name
                        unit = param_repr.unit
                    else:
                        p_name = param_repr
                        p_repr = param_repr
                        unit = None
                    result_entry = AnalysisResultData(
                        name=p_repr,
                        value=fit_result.fitval(p_name, unit),
                        chisq=fit_result.reduced_chisq,
                        quality=quality,
                    )
                    analysis_results.append(result_entry)

            # add extra database entries
            analysis_results.extend(self._extra_database_entry(fit_result))

        if self._get_option("return_data_points"):
            # save raw data points in the data base if option is set (default to false)
            raw_data_dict = dict()
            for series_def in self.__series__:
                series_data = self._data(series_name=series_def.name, label="raw_data")
                raw_data_dict[series_def.name] = {
                    "xdata": series_data.x,
                    "ydata": series_data.y,
                    "sigma": series_data.y_err,
                }
            raw_data_entry = AnalysisResultData(
                name=DATA_ENTRY_PREFIX + self.__class__.__name__,
                value=raw_data_dict,
                extra={
                    "x-unit": self._get_option("xval_unit"),
                    "y-unit": self._get_option("yval_unit"),
                },
            )
            analysis_results.append(raw_data_entry)

        #
        # 6. Create figures
        #
        if self._get_option("plot"):
            fit_figure = FitResultPlotters[self._get_option("curve_plotter")].value.draw(
                curves=[
                    (ser, self._data(ser.name, "raw_data"), self._data(ser.name, "fit_ready"))
                    for ser in self.__series__
                ],
                tick_labels={
                    "xval_unit": self._get_option("xval_unit"),
                    "yval_unit": self._get_option("yval_unit"),
                    "xlabel": self._get_option("xlabel"),
                    "ylabel": self._get_option("ylabel"),
                },
                fit_data=fit_result,
                result_entries=analysis_results,
                style=self._get_option("style"),
                axis=self._get_option("axis"),
            )
            figures = [fit_figure]
        else:
            figures = []

        return analysis_results, figures<|MERGE_RESOLUTION|>--- conflicted
+++ resolved
@@ -21,11 +21,6 @@
 from abc import ABC
 from typing import Any, Dict, List, Tuple, Callable, Union, Optional
 
-<<<<<<< HEAD
-from matplotlib import pyplot  # pylint: disable=unused-import
-from matplotlib.ticker import FuncFormatter
-=======
->>>>>>> 5dea2652
 import numpy as np
 from qiskit.providers import Backend
 
@@ -48,11 +43,6 @@
     FitVal,
     Options,
 )
-<<<<<<< HEAD
-from qiskit_experiments.matplotlib import get_non_gui_ax
-
-=======
->>>>>>> 5dea2652
 
 PARAMS_ENTRY_PREFIX = "@Parameters_"
 DATA_ENTRY_PREFIX = "@Data_"
@@ -372,152 +362,6 @@
 
         return options
 
-<<<<<<< HEAD
-    def _create_figures(
-        self,
-        fit_data: FitData,
-        analysis_results: List[AnalysisResultData],
-    ) -> List["Figure"]:
-        """Create new figures with the fit result and raw data.
-
-        Subclass can override this method to create different type of figures, but
-        the ``requires_matplotlib`` decorator is needed to ensure this method
-        works with ``DbExperimentData``.
-
-        Args:
-            fit_data: Fit data set.
-            analysis_results: List of database entries.
-
-        Returns:
-            List of figures.
-        """
-        axis = self._get_option("axis")
-        if axis is None:
-            axis = get_non_gui_ax()
-
-        for series_def in self.__series__:
-            curve_data_raw = self._data(series_name=series_def.name, label="raw_data")
-            curve_data_fit = self._data(series_name=series_def.name, label="fit_ready")
-
-            # plot raw data if data is formatted
-            if not np.array_equal(curve_data_raw.y, curve_data_fit.y):
-                plot_scatter(xdata=curve_data_raw.x, ydata=curve_data_raw.y, ax=axis, zorder=0)
-
-            # plot formatted data
-            curve_data_fit = self._data(series_name=series_def.name, label="fit_ready")
-            if np.all(np.isnan(curve_data_fit.y_err)):
-                sigma = None
-            else:
-                sigma = np.nan_to_num(curve_data_fit.y_err)
-            plot_errorbar(
-                xdata=curve_data_fit.x,
-                ydata=curve_data_fit.y,
-                sigma=sigma,
-                ax=axis,
-                label=series_def.name,
-                marker=series_def.plot_symbol,
-                color=series_def.plot_color,
-                zorder=1,
-                linestyle="",
-            )
-
-            # plot fit curve
-            if fit_data:
-                plot_curve_fit(
-                    func=series_def.fit_func,
-                    result=fit_data,
-                    ax=axis,
-                    color=series_def.plot_color,
-                    zorder=2,
-                    fit_uncertainty=series_def.plot_fit_uncertainty,
-                )
-        # format axis
-        if len(self.__series__) > 1:
-            axis.legend(loc="center right")
-
-        # get axis scaling factor
-        for this_axis in ("x", "y"):
-            sub_axis = getattr(axis, this_axis + "axis")
-            unit = self._get_option(this_axis + "val_unit")
-            label = self._get_option(this_axis + "label")
-            if unit:
-                maxv = np.max(np.abs(sub_axis.get_data_interval()))
-                scaled_maxv, prefix = detach_prefix(maxv)
-                prefactor = scaled_maxv / maxv
-                # pylint: disable=cell-var-from-loop
-                sub_axis.set_major_formatter(FuncFormatter(lambda x, p: f"{x * prefactor: g}"))
-                sub_axis.set_label_text(f"{label} [{prefix}{unit}]", fontsize=16)
-            else:
-                sub_axis.set_label_text(label, fontsize=16)
-                axis.ticklabel_format(axis=this_axis, style="sci", scilimits=(-3, 3))
-
-        axis.tick_params(labelsize=14)
-        axis.grid(True)
-
-        if fit_data:
-            # automatic scaling y axis by actual data point.
-            # note that y axis will be scaled by confidence interval by default.
-            # sometimes we cannot see any data point if variance of parameters is too large.
-            height = fit_data.y_range[1] - fit_data.y_range[0]
-            axis.set_ylim(fit_data.y_range[0] - 0.1 * height, fit_data.y_range[1] + 0.1 * height)
-
-        # write analysis report
-        if fit_data and analysis_results:
-            analysis_description = ""
-            for res in analysis_results:
-                if isinstance(res.value, FitVal) and not res.name.startswith(PARAMS_ENTRY_PREFIX):
-                    fitval = res.value
-                    if fitval.unit:
-                        # unit is defined. do detaching prefix, i.e. 1000 Hz -> 1 kHz
-                        val, val_prefix = detach_prefix(fitval.value)
-                        val_unit = val_prefix + fitval.unit
-                        value_repr = f"{val: .3f}"
-                        if fitval.stderr is not None:
-                            # with stderr
-                            err, err_prefix = detach_prefix(fitval.stderr)
-                            err_unit = err_prefix + fitval.unit
-                            if val_unit == err_unit:
-                                # same value scaling, same prefix
-                                value_repr += f" \u00B1 {err: .2f} {val_unit}"
-                            else:
-                                # different value scaling, different prefix
-                                value_repr += f" {val_unit} \u00B1 {err: .2f} {err_unit}"
-                        else:
-                            # without stderr, just append unit
-                            value_repr += f" {val_unit}"
-                    else:
-                        # unit is not defined. raw value formatting is performed.
-
-                        def format_val(float_val: float) -> str:
-                            if np.abs(float_val) < 1e-3 or np.abs(float_val) > 1e3:
-                                return f"{float_val: .4e}"
-                            return f"{float_val: .4f}"
-
-                        value_repr = format_val(fitval.value)
-                        if fitval.stderr is not None:
-                            # with stderr
-                            value_repr += f" \u00B1 {format_val(fitval.stderr)}"
-
-                    analysis_description += f"{res.name} = {value_repr}\n"
-            analysis_description += r"Fit $\chi^2$ = " + f"{fit_data.reduced_chisq: .4f}"
-
-            report_handler = axis.text(
-                0.60,
-                0.95,
-                analysis_description,
-                ha="center",
-                va="top",
-                size=14,
-                transform=axis.transAxes,
-            )
-
-            bbox_props = dict(boxstyle="square, pad=0.3", fc="white", ec="black", lw=1, alpha=0.8)
-            report_handler.set_bbox(bbox_props)
-
-        return [axis.get_figure()]
-
-=======
->>>>>>> 5dea2652
     def _setup_fitting(self, **extra_options) -> Union[Dict[str, Any], List[Dict[str, Any]]]:
         """An analysis subroutine that is called to set fitter options.
 
