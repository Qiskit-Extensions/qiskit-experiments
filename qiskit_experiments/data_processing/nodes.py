--- conflicted
+++ resolved
@@ -16,11 +16,7 @@
 from abc import ABC
 from enum import Enum
 from numbers import Number
-<<<<<<< HEAD
-from typing import Any, List, Union, Sequence, Set
-=======
 from typing import List, Union, Sequence, Set
->>>>>>> 887309c4
 from collections import defaultdict
 
 import numpy as np
@@ -358,14 +354,7 @@
         Raises:
             DataProcessorError: When input data is not likely IQ data.
         """
-<<<<<<< HEAD
-        self._n_circs = 0
         self._n_shots = 0
-        self._n_slots = 0
-        self._n_iq = 0
-=======
-        self._n_shots = 0
->>>>>>> 887309c4
 
         # identify shape
         try:
@@ -442,20 +431,6 @@
         return unp.sqrt(data[..., 0] ** 2 + data[..., 1] ** 2) * self.scale
 
 
-<<<<<<< HEAD
-class Discriminator(IQPart):
-    """A class to discriminate level 1 data, e.g., IQ data, to produce counts.
-
-    This node can be seen as a wrapper for a discriminator object such as a Sklearn classifier.
-    The wrapped discriminator object must have a method :meth:`predict` that takes as input
-    a list of lists and returns a list of labels as do most Sklearn classifiers. Crucially,
-    this node can be initialized with a single discriminator which applies to each memory
-    slot or it can be initialized with a list of discriminators, i.e. one for each slot.
-    """
-
-    def __init__(
-        self, discriminator: Union[Any, List[Any]], validate: bool = True, no_ufloat: bool = True
-=======
 class DiscriminatorNode(DataAction):
     """A class to discriminate kerneled data, e.g., IQ data, to produce counts.
 
@@ -480,28 +455,10 @@
         self,
         discriminators: Union[BaseDiscriminator, List[BaseDiscriminator]],
         validate: bool = True,
->>>>>>> 887309c4
     ):
         """Initialize the node with an object that can discriminate.
 
         Args:
-<<<<<<< HEAD
-            discriminator: The entity that will perform the discrimination. This needs to
-                be an object or a list of objects with a :meth:`predict` method that takes
-                as input a list of lists and returns a list of labels. If a list of
-                discriminators is given then there should be as many discriminators as there
-                will be slots in the memory.
-            no_ufloat: A boolean which if set to True, i.e., the default, will cause the node
-                to convert the data from uncertainties to regular floats.
-        """
-        super().__init__(1.0, validate)
-        self._discriminator = discriminator
-        self._no_ufloat = no_ufloat
-
-    def _format_data(self, data: np.ndarray) -> np.ndarray:
-        """Check that there are as many discriminators as there are slots."""
-        data = super()._format_data(data)
-=======
             discriminators: The entity that will perform the discrimination. This needs to
                 be a :class:`.BaseDiscriminator` or a list thereof that takes
                 as input a list of lists and returns a list of labels. If a list of
@@ -539,7 +496,6 @@
                     "corresponds to IQ elements."
                     f"Input data contains element with length {data.shape[-1]} != 2."
                 )
->>>>>>> 887309c4
 
         if self._validate:
             if isinstance(self._discriminator, list):
@@ -549,14 +505,7 @@
                         f"not match the {self._n_slots} slots in the data."
                     )
 
-<<<<<<< HEAD
-        if self._no_ufloat:
-            data = unp.nominal_values(data)
-
-        return data
-=======
         return unp.nominal_values(data)
->>>>>>> 887309c4
 
     def _process(self, data: np.ndarray) -> np.ndarray:
         """Discriminate the data.
@@ -572,11 +521,7 @@
         if not isinstance(self._discriminator, list):
             # Reshape the IQ data to an array of size n x 2
             shape, data_length = data.shape, 1
-<<<<<<< HEAD
-            for dim in shape[0:-1]:
-=======
             for dim in shape[:-1]:
->>>>>>> 887309c4
                 data_length *= dim
 
             data = data.reshape((data_length, 2))  # the last dim is guaranteed by _process
@@ -586,38 +531,6 @@
 
         # case where a discriminator is applied to each slot.
         else:
-<<<<<<< HEAD
-            if self._n_shots == 0:
-                classified = np.empty((self._n_circs, self._n_slots), dtype=str)
-                for idx, discriminator in enumerate(self._discriminator):
-                    sub_data = data[:, idx, :].reshape((self._n_circs, 2))
-                    sub_classified = discriminator.predict(sub_data)
-                    classified[:, idx] = sub_classified
-
-            else:
-                classified = np.empty((self._n_circs, self._n_shots, self._n_slots), dtype=str)
-                for idx, discriminator in enumerate(self._discriminator):
-                    sub_data = data[:, :, idx, :].reshape((self._n_circs * self._n_shots, 2))
-                    sub_classified = np.array(discriminator.predict(sub_data))
-                    sub_classified = sub_classified.reshape((self._n_circs, self._n_shots))
-                    classified[:, :, idx] = sub_classified
-
-        # Concatenate the bit-strings together.
-        # Averaged data
-        if self._n_shots == 0:
-            # ::-1 for Qiskit's convention, e.g. in "001" qubit 0 is in state "1".
-            labeled_data = ["".join(classified[idx, :][::-1]) for idx in range(self._n_circs)]
-            return np.array(labeled_data).reshape((self._n_circs, 1))
-        # Single-shot data
-        else:
-            labeled_data = []
-            for idx in range(self._n_circs):
-                labeled_data.append(
-                    ["".join(classified[idx, jdx, :][::-1]) for jdx in range(self._n_shots)]
-                )
-
-            return np.array(labeled_data).reshape((self._n_circs, self._n_shots))
-=======
             classified = np.empty((self._n_circs, self._n_shots, self._n_slots), dtype=str)
             for idx, discriminator in enumerate(self._discriminator):
                 sub_data = data[:, :, idx, :].reshape((self._n_circs * self._n_shots, 2))
@@ -633,7 +546,6 @@
             )
 
         return np.array(labeled_data).reshape((self._n_circs, self._n_shots))
->>>>>>> 887309c4
 
 
 class MemoryToCounts(DataAction):
@@ -643,8 +555,6 @@
     the classified memory into a list of count dictionaries wrapped in a numpy array.
     """
 
-<<<<<<< HEAD
-=======
     def _format_data(self, data: np.ndarray) -> np.ndarray:
         """Validate the input data."""
         if self._validate:
@@ -655,7 +565,6 @@
 
         return data
 
->>>>>>> 887309c4
     def _process(self, data: np.ndarray) -> np.ndarray:
         """
         Args:
