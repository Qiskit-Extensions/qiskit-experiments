--- conflicted
+++ resolved
@@ -14,10 +14,7 @@
 from __future__ import annotations
 
 import logging
-<<<<<<< HEAD
-=======
 import warnings
->>>>>>> 7c0662ce
 from collections.abc import Iterator
 from typing import Any
 from itertools import groupby
@@ -114,8 +111,6 @@
     @x.setter
     def x(self, new_values):
         self._data.loc[:, "xval"] = new_values
-<<<<<<< HEAD
-=======
 
     def get_x(
         self,
@@ -142,7 +137,6 @@
         if check_unique:
             self._warn_composite_data(sub_table)
         return sub_table.x
->>>>>>> 7c0662ce
 
     @property
     def y(self) -> np.ndarray:
@@ -152,12 +146,6 @@
     @y.setter
     def y(self, new_values: np.ndarray):
         self._data.loc[:, "yval"] = new_values
-<<<<<<< HEAD
-
-    @property
-    def y_err(self) -> np.ndarray:
-        """Standard deviation of y values."""
-=======
 
     def get_y(
         self,
@@ -188,14 +176,11 @@
     @property
     def y_err(self) -> np.ndarray:
         """Standard deviation of Y values."""
->>>>>>> 7c0662ce
         return self._data.yerr.to_numpy(dtype=float, na_value=np.nan)
 
     @y_err.setter
     def y_err(self, new_values: np.ndarray):
         self._data.loc[:, "yerr"] = new_values
-<<<<<<< HEAD
-=======
 
     def get_y_err(
         self,
@@ -222,7 +207,6 @@
         if check_unique:
             self._warn_composite_data(sub_table)
         return sub_table.y_err
->>>>>>> 7c0662ce
 
     @property
     def name(self) -> np.ndarray:
@@ -373,8 +357,6 @@
             .astype(dict(zip(cls.DEFAULT_COLUMNS, cls.DEFAULT_DTYPES)))
             .reset_index(drop=True)
         )
-<<<<<<< HEAD
-=======
 
     @staticmethod
     def _warn_composite_data(table: ScatterTable):
@@ -396,7 +378,6 @@
                 "You may want to filter the data by a specific analysis name.",
                 UserWarning,
             )
->>>>>>> 7c0662ce
 
     @property
     @deprecate_func(
@@ -440,17 +421,10 @@
             A subset of data corresponding to a particular series.
         """
         return self.filter(kind=index)
-<<<<<<< HEAD
 
     def __len__(self):
         return len(self._data)
 
-=======
-
-    def __len__(self):
-        return len(self._data)
-
->>>>>>> 7c0662ce
     def __eq__(self, other):
         return self.dataframe.equals(other.dataframe)
 
