--- conflicted
+++ resolved
@@ -18,11 +18,7 @@
 
 import numpy as np
 
-<<<<<<< HEAD
-from .fit_value_type import FitVal
-=======
 from .utils import FitVal
->>>>>>> d40b6771
 
 
 class ExperimentEncoder(json.JSONEncoder):
