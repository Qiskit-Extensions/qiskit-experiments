--- conflicted
+++ resolved
@@ -290,15 +290,9 @@
                 amplitudes, unwrapped_phase, phase_s, shot_sums
             ):
                 curve_data.add_row(
-<<<<<<< HEAD
-                    x=new_x,
-                    y=new_y,
-                    y_err=new_y_err,
-=======
                     xval=new_x,
                     yval=new_y,
                     yerr=new_y_err,
->>>>>>> 36c06ea9
                     series_name=f"FREQ{direction}",
                     series_id=data_id,
                     shots=shot,
