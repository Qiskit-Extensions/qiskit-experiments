# This code is part of Qiskit.
#
# (C) Copyright IBM 2021.
#
# This code is licensed under the Apache License, Version 2.0. You may
# obtain a copy of this license in the LICENSE.txt file in the root directory
# of this source tree or at http://www.apache.org/licenses/LICENSE-2.0.
#
# Any modifications or derivative works of this code must retain this
# copyright notice, and modified files need to carry a notice indicating
# that they have been altered from the originals.

"""Spectroscopy tests."""

from typing import Tuple

import numpy as np
from qiskit.qobj.utils import MeasLevel
from qiskit.test import QiskitTestCase
from qiskit import QiskitError

from qiskit_experiments.characterization.qubit_spectroscopy import QubitSpectroscopy
from qiskit_experiments.characterization.ef_spectroscopy import EFSpectroscopy
from qiskit_experiments.test.mock_iq_backend import TestJob, IQTestBackend
from qiskit_experiments.analysis import get_opt_value


class SpectroscopyBackend(IQTestBackend):
    """
    A simple and primitive backend to test spectroscopy experiments.
    """

    def __init__(
        self,
        line_width: float = 2e6,
        freq_offset: float = 0.0,
        iq_cluster_centers: Tuple[float, float, float, float] = (1.0, 1.0, -1.0, -1.0),
        iq_cluster_width: float = 0.2,
    ):
        """Initialize the spectroscopy backend."""

        super().__init__(iq_cluster_centers, iq_cluster_width)

        self.configuration().basis_gates = ["spec", "x"]

        self._linewidth = line_width
        self._freq_offset = freq_offset

    # pylint: disable = arguments-differ
    def run(
        self, circuits, shots=1024, meas_level=MeasLevel.KERNELED, meas_return="single", **options
    ):
        """Run the spectroscopy backend."""

        result = {
            "backend_name": "spectroscopy backend",
            "backend_version": "0",
            "qobj_id": 0,
            "job_id": 0,
            "success": True,
            "results": [],
        }

        for circ in circuits:

            run_result = {
                "shots": shots,
                "success": True,
                "header": {"metadata": circ.metadata},
            }

            set_freq = None
            for inst in circ.data:
                if inst[0].name == "Spec":
                    set_freq = float(inst[0].params[0])

            if set_freq is None:
                raise QiskitError("Spectroscopy does not have a Spec instruction.")

            delta_freq = set_freq - self._freq_offset
            prob = np.exp(-(delta_freq ** 2) / (2 * self._linewidth ** 2))

            if meas_level == MeasLevel.CLASSIFIED:
                counts = {"1": 0, "0": 0}

                for _ in range(shots):
                    counts[str(self._rng.binomial(1, prob))] += 1

                run_result["data"] = {"counts": counts}
            else:
                memory = [self._draw_iq_shot(prob) for _ in range(shots)]

                if meas_return == "avg":
                    memory = np.average(np.array(memory), axis=0).tolist()

                run_result["data"] = {"memory": memory}

            result["results"].append(run_result)

        return TestJob(self, result)


class TestQubitSpectroscopy(QiskitTestCase):
    """Test spectroscopy experiment."""

    def test_spectroscopy_end2end_classified(self):
        """End to end test of the spectroscopy experiment."""

        backend = SpectroscopyBackend(line_width=2e6)

        spec = QubitSpectroscopy(1, np.linspace(-10.0, 10.0, 21), unit="MHz")
        spec.set_run_options(meas_level=MeasLevel.CLASSIFIED)
        result = spec.run(backend).analysis_result(0)

        value = get_opt_value(result, "freq")

        self.assertTrue(abs(value) < 1e6)
        self.assertTrue(result["success"])
        self.assertEqual(result["quality"], "computer_good")

        # Test if we find still find the peak when it is shifted by 5 MHz.
        backend = SpectroscopyBackend(line_width=2e6, freq_offset=5.0e6)

        spec = QubitSpectroscopy(1, np.linspace(-10.0, 10.0, 21), unit="MHz")
        spec.set_run_options(meas_level=MeasLevel.CLASSIFIED)
        result = spec.run(backend).analysis_result(0)

        value = get_opt_value(result, "freq")

        self.assertTrue(value < 5.1e6)
        self.assertTrue(value > 4.9e6)
        self.assertEqual(result["quality"], "computer_good")

    def test_spectroscopy_end2end_kerneled(self):
        """End to end test of the spectroscopy experiment on IQ data."""

        backend = SpectroscopyBackend(line_width=2e6)

        spec = QubitSpectroscopy(1, np.linspace(-10.0, 10.0, 21), unit="MHz")
        result = spec.run(backend).analysis_result(0)

        value = get_opt_value(result, "freq")

        self.assertTrue(abs(value) < 1e6)
        self.assertTrue(result["success"])
        self.assertEqual(result["quality"], "computer_good")

        # Test if we find still find the peak when it is shifted by 5 MHz.
        backend = SpectroscopyBackend(line_width=2e6, freq_offset=5.0e6)

        spec = QubitSpectroscopy(1, np.linspace(-10.0, 10.0, 21), unit="MHz")
        result = spec.run(backend).analysis_result(0)

        value = get_opt_value(result, "freq")

        self.assertTrue(value < 5.1e6)
        self.assertTrue(value > 4.9e6)
        self.assertEqual(result["quality"], "computer_good")

        spec.set_run_options(meas_return="avg")
        result = spec.run(backend).analysis_result(0)

<<<<<<< HEAD
        self.assertTrue(result["value"] < 5.1e6)
        self.assertTrue(result["value"] > 4.9e6)
        self.assertEqual(result["quality"], "computer_good")
        self.assertTrue(result["ydata_err"] is None)

    def test_spectroscopy12_end2end_classified(self):
        """End to end test of the spectroscopy experiment with an x pulse."""

        backend = SpectroscopyBackend(line_width=2e6)

        spec = EFSpectroscopy(1, np.linspace(-10.0, 10.0, 21), unit="MHz")
        spec.set_run_options(meas_level=MeasLevel.CLASSIFIED)
        result = spec.run(backend).analysis_result(0)

        self.assertTrue(abs(result["value"]) < 1e6)
        self.assertTrue(result["success"])
        self.assertEqual(result["quality"], "computer_good")

        # Test the circuits
        circ = spec.circuits(backend)[0]
        self.assertEqual(circ.data[0][0].name, "x")
        self.assertEqual(circ.data[1][0].name, "Spec")
=======
        value = get_opt_value(result, "freq")

        self.assertTrue(value < 5.1e6)
        self.assertTrue(value > 4.9e6)
        self.assertEqual(result["quality"], "computer_good")
>>>>>>> f0d6d153
<|MERGE_RESOLUTION|>--- conflicted
+++ resolved
@@ -160,9 +160,10 @@
         spec.set_run_options(meas_return="avg")
         result = spec.run(backend).analysis_result(0)
 
-<<<<<<< HEAD
-        self.assertTrue(result["value"] < 5.1e6)
-        self.assertTrue(result["value"] > 4.9e6)
+        value = get_opt_value(result, "freq")
+
+        self.assertTrue(value < 5.1e6)
+        self.assertTrue(value > 4.9e6)
         self.assertEqual(result["quality"], "computer_good")
         self.assertTrue(result["ydata_err"] is None)
 
@@ -182,11 +183,4 @@
         # Test the circuits
         circ = spec.circuits(backend)[0]
         self.assertEqual(circ.data[0][0].name, "x")
-        self.assertEqual(circ.data[1][0].name, "Spec")
-=======
-        value = get_opt_value(result, "freq")
-
-        self.assertTrue(value < 5.1e6)
-        self.assertTrue(value > 4.9e6)
-        self.assertEqual(result["quality"], "computer_good")
->>>>>>> f0d6d153
+        self.assertEqual(circ.data[1][0].name, "Spec")