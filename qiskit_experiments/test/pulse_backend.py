# This code is part of Qiskit.
#
# (C) Copyright IBM 2022.
#
# This code is licensed under the Apache License, Version 2.0. You may
# obtain a copy of this license in the LICENSE.txt file in the root directory
# of this source tree or at http://www.apache.org/licenses/LICENSE-2.0.
#
# Any modifications or derivative works of this code must retain this
# copyright notice, and modified files need to carry a notice indicating
# that they have been altered from the originals.

"""A Pulse simulation backend based on Qiskit-Dynamics"""

import datetime
from itertools import chain
from typing import Any, Dict, List, Optional, Tuple, Union

import numpy as np

from qiskit import QuantumCircuit
from qiskit.circuit import CircuitInstruction
from qiskit.circuit.library.standard_gates import RZGate, SXGate, XGate, CXGate
from qiskit.circuit.measure import Measure
from qiskit.circuit.parameter import Parameter
from qiskit.providers import BackendV2, QubitProperties
from qiskit.providers.models import PulseDefaults
from qiskit.providers.models.pulsedefaults import Command
from qiskit.providers.options import Options
from qiskit.pulse import Schedule, ScheduleBlock
from qiskit.pulse.transforms import block_to_schedule
from qiskit.qobj.pulse_qobj import PulseQobjInstruction
from qiskit.qobj.utils import MeasLevel, MeasReturnType
from qiskit.quantum_info.states import DensityMatrix, Statevector
from qiskit.result import Result, Counts
from qiskit.transpiler import InstructionProperties, Target

from qiskit_dynamics import Solver
from qiskit_dynamics.pulse import InstructionToSignals

from qiskit_experiments.data_processing.discriminator import BaseDiscriminator
from qiskit_experiments.exceptions import QiskitError
from qiskit_experiments.test.utils import FakeJob


class PulseBackend(BackendV2):
    r"""Abstract base class for pulse simulation backends in Qiskit Experiments.

    This backend is designed for the tests in Qiskit Experiments as well as for the
    tutorials in Qiskit Experiments. The backend has a Qiskit Dynamics pulse simulator
    which allows it to simulate pulse schedules that are included in the calibrations
    attached to quantum circuits. In addition, sub-classes should implement a set of default
    schedules so that circuits that do not provide calibrations can also run, much like
    the hardware backends. In addition, the backends are also capable of simulating level-
    one (IQ data) and level-two (counts) data. Subclasses of these backends can have an
    optional disciminator so that they can produce counts based on sampled IQ data. If
    a discriminator is not provided then the counts will be produced from a statevector
    or density matrix.

    .. warning::

        Some of the functionality in this backend may move to Qiskit Dynamics and/or be
        refactored. These backends are not intended as a general pulse-simulator backend
        but rather to test the experiments and write short tutorials to demonstrate an
        experiment without having to run on hardware.
    """

    def __init__(
        self,
        static_hamiltonian: np.ndarray,
        hamiltonian_operators: np.ndarray,
        static_dissipators: Optional[np.ndarray] = None,
        dt: float = 0.1 * 1e-9,
        solver_method="RK23",
        seed: int = 0,
        **kwargs,
    ):
        """Initialize a backend with model information.

        Args:
            static_hamiltonian: Time-independent term in the Hamiltonian.
            hamiltonian_operators: List of time-dependent operators.
            static_dissipators: Constant dissipation operators. Defaults to None.
            dt: Sample rate for simulating pulse schedules. Defaults to 0.1*1e-9.
            solver_method: Numerical solver method to use. Check qiskit_dynamics for available
                methods. Defaults to "RK23".
            seed: An optional seed given to the random number generator. If this argument is not
                set then the seed defaults to 0.
        """
        super().__init__(
            None,
            name="PulseBackendV2",
            description="A PulseBackend simulator",
            online_date=datetime.datetime.utcnow(),
            backend_version="0.0.1",
        )

        # subclasses must implements default pulse schedules
        self._defaults = None

        self._target = Target(dt=dt, granularity=16)

        # The RNG to sample IQ data.
        self._rng = np.random.default_rng(seed)

        # The instance to convert pulse schedules to signals for Qiskit Dynamics.
        self.converter = None

        self.solver_method = solver_method

        self.static_hamiltonian = static_hamiltonian
        self.hamiltonian_operators = hamiltonian_operators
        self.static_dissipators = static_dissipators
        self.solver = Solver(
            static_hamiltonian=self.static_hamiltonian,
            hamiltonian_operators=self.hamiltonian_operators,
            static_dissipators=self.static_dissipators,
            **kwargs,
        )

        self.model_dim = self.solver.model.dim
        self.subsystem_dims = (self.model_dim,)

        if self.static_dissipators is None:
            self.y_0 = np.eye(self.model_dim)
            self.ground_state = np.array([1.0] + [0.0] * (self.model_dim - 1))
        else:
            self.y_0 = np.eye(self.model_dim**2)
            self.ground_state = np.array([1.0] + [0.0] * (self.model_dim**2 - 1))

        self._simulated_pulse_unitaries = {}

        # An internal cache of schedules to unitaries. The key is a hashed string representation.
        self._schedule_cache = {}

        # An optional discriminator that is used to create counts from IQ data.
        self._discriminator = None

    # pylint: disable=unused-argument
    @staticmethod
    def rz_gate(qubits, theta):
        """Initialize RZ gate."""
        return None

    @property
    def target(self):
        """Contains information for circuit transpilation."""
        return self._target

    @property
    def max_circuits(self):
        return None

    def defaults(self):
        """return backend pulse defaults."""
        return self._defaults

    # pylint: disable=unused-argument
    def control_channel(self, qubits: List[int]):
        return []

    @property
    def discriminator(self) -> List[BaseDiscriminator]:
        """Return the discriminators for the IQ data."""
        return self._discriminator

    @discriminator.setter
    def discriminator(self, discriminator: List[BaseDiscriminator]):
        """Set the discriminator."""
        self._discriminator = discriminator

    @classmethod
    def _default_options(cls) -> Options:
        """Returns the default options of the backend."""
        return Options(
            shots=4000,
            meas_level=MeasLevel.CLASSIFIED,
            meas_return=MeasReturnType.AVERAGE,
            memory=False,
        )

    @property
    def default_pulse_unitaries(self) -> Dict[Tuple, np.array]:
        """Return the default unitary matrices of the backend."""
        return self._simulated_pulse_unitaries

    @default_pulse_unitaries.setter
    def default_pulse_unitaries(self, unitaries: Dict[Tuple, np.array]):
        """Set the default unitary pulses this allows the tests to simulate the pulses only once."""
        self._simulated_pulse_unitaries = unitaries

    @staticmethod
    def pulse_command(qubit: int, name: str, amp: complex):
        """Utility function to create pulse instructions"""
        return Command.from_dict(
            {
                "name": name,
                "qubits": [qubit],
                "sequence": [
                    PulseQobjInstruction(
                        name="parametric_pulse",
                        t0=0,
                        ch=f"d{qubit}",
                        label=f"Xp_d{qubit}",
                        pulse_shape="drag",
                        parameters={
                            "amp": amp,
                            "beta": 5,
                            "duration": 160,
                            "sigma": 40,
                        },
                    ).to_dict()
                ],
            }
        ).to_dict()

    @staticmethod
    def _get_info(
        circuit: QuantumCircuit, instruction: CircuitInstruction
    ) -> Tuple[Tuple[int], Tuple[float], str]:
        """Returns information that uniquely describes a circuit instruction.

        Args:
            circuit: The quantum circuit in which the instruction is located. This is needed to
                access the register in the circuit.
            instruction: A gate or operation in a QuantumCircuit.

        Returns:
            Tuple of qubit index, gate parameters and instruction name.
        """
        p_dict = instruction.operation
        qubit = tuple(int(circuit.qregs[0].index(qbit)) for qbit in instruction.qubits)
        params = tuple(float(val) for val in p_dict.params)
        return qubit, params, p_dict.name

    def _iq_data(
        self,
        state: Union[Statevector, DensityMatrix],
        meas_qubits: List,
        shots: int,
        centers: List[Tuple[float, float]],
        width: float,
        phase: Optional[float] = None,
    ) -> Tuple[List, List]:
        """Generates IQ data for each physical level.

        Args:
            state: Quantum state operator.
            shots: Number of shots.
            centers: The central I and Q points for each level.
            width: Width of IQ data distribution.
            phase: Phase of IQ data, by default 0. Defaults to None.

        Returns:
            (I,Q) data as List[shot index][qubit index] = [I,Q].

        Raises:
            QiskitError: If number of centers and levels don't match.
        """
        full_i, full_q = [], []
        for sub_idx in meas_qubits:
            probability = state.probabilities(qargs=[sub_idx])
            counts_n = self._rng.multinomial(shots, probability / sum(probability), size=1).T

            sub_i, sub_q = [], []
            if len(counts_n) != len(centers):
                raise QiskitError(
                    f"Number of centers ({len(centers)}) not equal to number of levels ({len(counts_n)})"
                )

            for idx, count_i in enumerate(counts_n):
                sub_i.append(self._rng.normal(loc=centers[idx][0], scale=width, size=count_i))
                sub_q.append(self._rng.normal(loc=centers[idx][1], scale=width, size=count_i))

            sub_i = list(chain.from_iterable(sub_i))
            sub_q = list(chain.from_iterable(sub_q))

            if phase is not None:
                complex_iq = (sub_i + 1.0j * sub_q) * np.exp(1.0j * phase)
                sub_i, sub_q = complex_iq.real, complex_iq.imag

            full_i.append(sub_i)
            full_q.append(sub_q)
        full_iq = np.array([full_i, full_q]).T
        return full_iq.tolist()

    # pylint: disable=unused-argument
    def _iq_cluster_centers(self, circuit: Optional[QuantumCircuit] = None) -> List[Tuple[float]]:
        """A function to provide the points for the IQ centers when doing readout.

        Subclasses can override this function, for instance, to provide circuit dependent
        IQ cluster centers. If this function is not overridden then the IQ cluster centers returned
        are evenly distributed on the unit sphere in the IQ plane with |0> located at IQ point (0, 1).

        Args:
            circuit: provided so that sub-classes that implement their own IQ simulation
                by overriding this method can access circuit-level data (e.g. for
                ReadoutSpectroscopy simulation).

        Returns:
            Coordinates for IQ centers.
        """
        theta = 2 * np.pi / self.subsystem_dims[0]
        return [(np.cos(idx * theta), np.sin(idx * theta)) for idx in range(self.subsystem_dims[0])]

    def _state_to_measurement_data(
        self,
        state: np.ndarray,
        shots: int,
        meas_level: MeasLevel,
        meas_return: MeasReturnType,
        memory: bool,
        circuit: QuantumCircuit,
        meas_qubits: List,
    ) -> Tuple[Union[Union[Dict, Counts, Tuple[List, List]], Any], Optional[Any]]:
        """Convert State objects to IQ data or Counts.

        The counts are produced by sampling from the state vector if no discriminator is
        present. Otherwise, IQ shots are generated and then discriminated based on the
        discriminator.

        Args:
            state: Quantum state information.
            shots: Number of repetitions of each circuit, for sampling.
            meas_level: Measurement level 1 returns IQ data. 2 returns counts.
            meas_return: "single" returns information from every shot. "avg" returns average
                measurement output (averaged over number of shots).
            circuit: The circuit is provided so that :meth:`iq_data` can leverage any circuit-level
                information that it might need to generate the IQ shots.

        Returns:
            Measurement output as either counts or IQ data depending on the run input.

        Raises:
            QiskitError: If unsuported measurement options are provided.
        """
        memory_data = None
        if self.static_dissipators is not None:
            state = state.reshape(self.model_dim, self.model_dim)
            state = DensityMatrix(state / np.trace(state), self.subsystem_dims)
        else:
            state = Statevector(state / np.linalg.norm(state), self.subsystem_dims)

        if meas_level == MeasLevel.CLASSIFIED:
            if self._discriminator is None:
                if memory:
                    memory_data = state.sample_memory(shots, qargs=meas_qubits)
                    measurement_data = dict(zip(*np.unique(memory_data, return_counts=True)))
                else:
                    measurement_data = state.sample_counts(shots, qargs=meas_qubits)
            else:
                centers = self._iq_cluster_centers(circuit=circuit)
                iq_data = np.array(self._iq_data(state, meas_qubits, shots, centers, 0.2))
                memory_data = [
                    self._discriminator[qubit_idx].predict(iq_data[:, idx])
                    for idx, qubit_idx in enumerate(meas_qubits)
                ]
                memory_data = ["".join(state_label) for state_label in zip(*memory_data[::-1])]
                measurement_data = dict(zip(*np.unique(memory_data, return_counts=True)))

        elif meas_level == MeasLevel.KERNELED:
            centers = self._iq_cluster_centers(circuit=circuit)
            measurement_data = self._iq_data(state, meas_qubits, shots, centers, 0.2)
            if meas_return == "avg":
                measurement_data = np.average(np.array(measurement_data), axis=0)
        else:
            raise QiskitError(f"Unsupported measurement level {meas_level}.")

        return measurement_data, memory_data

    def solve(self, schedule: Union[ScheduleBlock, Schedule]) -> np.ndarray:
        """Solves for qubit dynamics under the action of a pulse instruction

        Args:
            schedule: Pulse signal.

        Returns:
            Time-evolution unitary operator.
        """
<<<<<<< HEAD
=======
        if len(qubits) > 1:
            raise QiskitError("Multi qubit gates are not yet implemented.")
>>>>>>> 5d840c89

        if isinstance(schedule, ScheduleBlock):
            schedule = block_to_schedule(schedule)

        signal = self.converter.get_signals(schedule)
        time_f = schedule.duration * self.dt
        unitary = self.solver.solve(
            t_span=[0.0, time_f],
            y0=self.y_0,
            t_eval=[time_f],
            signals=signal,
            method=self.solver_method,
        ).y[0]

        return unitary

    def run(self, run_input: Union[QuantumCircuit, List[QuantumCircuit]], **run_options) -> FakeJob:
        """Run method takes circuits as input and returns FakeJob with IQ data or counts.

        Args:
            run_input: Circuits to run.
            run_options: Any option that affects the way that the circuits are run. The options
                that are currently supported are ``shots``, ``meas_level``, ``meas_return``,
                and ``memory``.

        Returns:
            FakeJob with simulation data.

        Raises:
            QiskitError: If unsuported operations are performed.
        """
        self.options.update_options(**run_options)
        shots = self.options.get("shots", self._options.shots)
        meas_level = self.options.get("meas_level", self._options.meas_level)
        meas_return = self.options.get("meas_return", self._options.meas_return)
        memory = self.options.get("memory", self._options.memory)

        result = {
            "backend_name": f"{self.__class__.__name__}",
            "backend_version": self.backend_version,
            "qobj_id": 0,
            "job_id": 0,
            "success": True,
            "results": [],
        }

        if isinstance(run_input, QuantumCircuit):
            run_input = [run_input]

        for circuit in run_input:
            unitaries = {}
            meas_qubits = []
            # 1. Parse the calibrations and simulate any new schedule. Add U to the unitaries.
            for name, schedule in circuit.calibrations.items():
                for (qubits, params), schedule_block in schedule.items():
                    schedule_key = hash(repr(schedule_block))

                    # Simulate the schedule if not in the cache.
                    if schedule_key not in self._schedule_cache:
                        self._schedule_cache[schedule_key] = self.solve(schedule_block)

                    unitaries[(name, qubits, params)] = self._schedule_cache[schedule_key]

            # 2. Copy over any remaining instructions to the dict of unitaries.
            for key, unitary in self.default_pulse_unitaries.items():
                if key not in unitaries:
                    unitaries[key] = unitary

            # 3. Multiply the unitaries of the circuit instructions onto the ground state.
            state_t = self.ground_state.copy()
            for instruction in circuit.data:
                qubits, params, inst_name = self._get_info(circuit, instruction)
                if inst_name == "barrier":
                    continue
                if inst_name == "measure":
                    meas_qubits += [qubits[0]]
                    continue
                if inst_name == "rz":
                    unitary = self.rz_gate(qubits, params[0])
                else:
                    unitary = unitaries[(inst_name, qubits, params)]
                state_t = unitary @ state_t

            # 4. Convert the probabilities to IQ data or counts.
            measurement_data, memory_data = self._state_to_measurement_data(
                state_t, shots, meas_level, meas_return, memory, circuit, meas_qubits
            )

            run_result = {
                "shots": shots,
                "success": True,
                "header": {"metadata": circuit.metadata},
                "meas_level": meas_level,
                "meas_return": meas_return,
                "data": {},
            }

            if meas_level == MeasLevel.CLASSIFIED:
                run_result["data"]["counts"] = measurement_data
                if memory:
                    run_result["data"]["memory"] = memory_data
            if meas_level == MeasLevel.KERNELED:
                run_result["data"]["memory"] = measurement_data

            result["results"].append(run_result)

        return FakeJob(self, Result.from_dict(result))


class SingleTransmonTestBackend(PulseBackend):
    r"""A backend that corresponds to a three level anharmonic transmon qubit.

    The Hamiltonian of the system is

    .. math::
        H = \hbar \sum_{j=1,2} \left[\omega_j |j\rangle\langle j| +
                \mathcal{E}(t) \lambda_j (\sigma_j^+ + \sigma_j^-)\right]

    Here, :math:`\omega_j` is the transition frequency from level :math`0` to level
    :math:`j`. :math:`\mathcal{E}(t)` is the drive field and :math:`\sigma_j^\pm` are
    the raising and lowering operators between levels :math:`j-1` and :math:`j`.
    """

    def __init__(
        self,
        qubit_frequency: float = 5e9,
        anharmonicity: float = -0.25e9,
        lambda_1: float = 1e9,
        lambda_2: float = 0.8e9,
        gamma_1: float = 1e4,
        noise: bool = True,
        **kwargs,
    ):
        """Initialise backend with hamiltonian parameters

        Args:
            qubit_frequency: Frequency of the qubit (0-1). Defaults to 5e9.
            anharmonicity: Qubit anharmonicity $\\alpha$ = f12 - f01. Defaults to -0.25e9.
            lambda_1: Strength of 0-1 transition. Defaults to 1e9.
            lambda_2: Strength of 1-2 transition. Defaults to 0.8e9.
            gamma_1: Relaxation rate (1/T1) for 1-0. Defaults to 1e4.
            noise: Defaults to True. If True then T1 dissipation is included in the pulse-simulation.
                The strength is given by ``gamma_1``.
        """
        qubit_frequency_02 = 2 * qubit_frequency + anharmonicity
        ket0 = np.array([[1, 0, 0]]).T
        ket1 = np.array([[0, 1, 0]]).T
        ket2 = np.array([[0, 0, 1]]).T

        sigma_m1 = ket0 @ ket1.T.conj()
        sigma_m2 = ket1 @ ket2.T.conj()

        sigma_p1 = sigma_m1.T.conj()
        sigma_p2 = sigma_m2.T.conj()

        p1 = ket1 @ ket1.T.conj()
        p2 = ket2 @ ket2.T.conj()

        drift = 2 * np.pi * (qubit_frequency * p1 + qubit_frequency_02 * p2)
        control = [
            2 * np.pi * (lambda_1 * (sigma_p1 + sigma_m1) + lambda_2 * (sigma_p2 + sigma_m2))
        ]
        r_frame = 2 * np.pi * qubit_frequency * (p1 + 2 * p2)
        t1_dissipator = np.sqrt(gamma_1) * sigma_m1

        self.anharmonicity = anharmonicity
        self.rabi_rate_01 = [8.589]
        self.rabi_rate_12 = [6.876]

        if noise is True:
            evaluation_mode = "dense_vectorized"
            static_dissipators = [t1_dissipator]
        else:
            evaluation_mode = "dense"
            static_dissipators = None

        super().__init__(
            static_hamiltonian=drift,
            hamiltonian_operators=control,
            static_dissipators=static_dissipators,
            rotating_frame=r_frame,
            rwa_cutoff_freq=1.9 * qubit_frequency,
            rwa_carrier_freqs=[qubit_frequency],
            evaluation_mode=evaluation_mode,
            **kwargs,
        )

        self._discriminator = [DefaultDiscriminator()]

        self._defaults = PulseDefaults.from_dict(
            {
                "qubit_freq_est": [qubit_frequency / 1e9],
                "meas_freq_est": [0],
                "buffer": 0,
                "pulse_library": [],
                "cmd_def": [
                    self.pulse_command(name="x", qubit=0, amp=(0.5 + 0j) / self.rabi_rate_01[0]),
                    self.pulse_command(name="sx", qubit=0, amp=(0.25 + 0j) / self.rabi_rate_01[0]),
                ],
            }
        )
        self._qubit_properties = [
            QubitProperties(frequency=qubit_frequency),
        ]
        self._target = Target(
            num_qubits=1,
            qubit_properties=self._qubit_properties,
            dt=self.dt,
            granularity=16,
        )

        measure_props = {
            (0,): InstructionProperties(duration=0, error=0),
        }
        x_props = {
            (0,): InstructionProperties(duration=160e-10, error=0),
        }
        sx_props = {
            (0,): InstructionProperties(duration=160e-10, error=0),
        }
        rz_props = {
            (0,): InstructionProperties(duration=0.0, error=0),
        }
        self._phi = Parameter("phi")
        self._target.add_instruction(Measure(), measure_props)
        self._target.add_instruction(XGate(), x_props)
        self._target.add_instruction(SXGate(), sx_props)
        self._target.add_instruction(RZGate(self._phi), rz_props)

        self.converter = InstructionToSignals(self.dt, carriers={"d0": qubit_frequency})

        default_schedules = [
            self._defaults.instruction_schedule_map.get("x", (0,)),
            self._defaults.instruction_schedule_map.get("sx", (0,)),
        ]
        self._simulated_pulse_unitaries = {
            (schedule.name, (0,), ()): self.solve(schedule) for schedule in default_schedules
        }

    @staticmethod
    def rz_gate(_, theta: float) -> np.ndarray:
        """Rz gate corresponding to single qubit 3 level qubit. Note: We do not try to
        model accurate qutrit dynamics.

        Args:
            theta: The angle parameter of Rz gate.

        Returns:
            Matrix of Rz(theta).
        """
        return np.diag([np.exp(1.0j * idx * theta / 2) for idx in [-1, 1, 3]])


class ParallelTransmonTestBackend(PulseBackend):
    r"""A backend that corresponds to a three level anharmonic transmon qubit.

    The Hamiltonian of the system is

    .. math::
        H^i = \hbar \sum_{j=1,2} \left[\omega^i_j |j\rangle\langle j| +
                \mathcal{E}(t) \lambda^i_j (\sigma_j^+ + \sigma_j^-)\right]

        H = H^0 ⊗ I + I ⊗ H^1
    Here, :math:`\omega^i_j` is the ith transition frequency from level :math`0` to level
    :math:`j`. :math:`\mathcal{E}(t)` is the drive field and :math:`\sigma_j^\pm` are
    the raising and lowering operators between levels :math:`j-1` and :math:`j`.
    """

    def __init__(
        self,
        qubit_frequency: float = 5e9,
        anharmonicity: float = -0.25e9,
        lambda_1: float = 1e9,
        lambda_2: float = 0.8e9,
        gamma_1: float = 1e4,
        noise: bool = True,
        **kwargs,
    ):
        """Initialise backend with hamiltonian parameters

        Args:
            qubit_frequency: Frequency of the qubit (0-1). Defaults to 5e9.
            anharmonicity: Qubit anharmonicity $\\alpha$ = f12 - f01. Defaults to -0.25e9.
            lambda_1: Strength of 0-1 transition. Defaults to 1e9.
            lambda_2: Strength of 1-2 transition. Defaults to 0.8e9.
            gamma_1: Relaxation rate (1/T1) for 1-0. Defaults to 1e4.
            noise: Defaults to True. If True then T1 dissipation is included in the pulse-simulation.
                The strength is given by ``gamma_1``.
        """
        qubit_frequency_02 = 2 * qubit_frequency + anharmonicity
        ket0 = np.array([[1, 0, 0]]).T
        ket1 = np.array([[0, 1, 0]]).T
        ket2 = np.array([[0, 0, 1]]).T

        sigma_m1 = ket0 @ ket1.T.conj()
        sigma_m2 = ket1 @ ket2.T.conj()

        sigma_p1 = sigma_m1.T.conj()
        sigma_p2 = sigma_m2.T.conj()

        p1 = ket1 @ ket1.T.conj()
        p2 = ket2 @ ket2.T.conj()

        ident = np.eye(3)

        drift = 2 * np.pi * (qubit_frequency * p1 + qubit_frequency_02 * p2)
        drift_2q = np.kron(drift, ident) + np.kron(ident, drift)

        control = [
            2 * np.pi * (lambda_1 * (sigma_p1 + sigma_m1) + lambda_2 * (sigma_p2 + sigma_m2))
        ]
        control_2q = [np.kron(ident, control[0]), np.kron(control[0], ident)]

        r_frame = 2 * np.pi * qubit_frequency * (p1 + 2 * p2)
        r_frame_2q = np.kron(r_frame, ident) + np.kron(ident, r_frame)

        t1_dissipator0 = np.sqrt(gamma_1) * np.kron(ident, sigma_m1)
        t1_dissipator1 = np.sqrt(gamma_1) * np.kron(sigma_m1, ident)

        self.anharmonicity = [anharmonicity, anharmonicity]
        self.rabi_rate_01 = [8.589, 8.589]
        self.rabi_rate_12 = [6.876, 6.876]

        if noise is True:
            evaluation_mode = "dense_vectorized"
            static_dissipators = [t1_dissipator0, t1_dissipator1]
        else:
            evaluation_mode = "dense"
            static_dissipators = None

        super().__init__(
            static_hamiltonian=drift_2q,
            hamiltonian_operators=control_2q,
            static_dissipators=static_dissipators,
            rotating_frame=r_frame_2q,
            rwa_cutoff_freq=1.9 * qubit_frequency,
            rwa_carrier_freqs=[qubit_frequency, qubit_frequency],
            evaluation_mode=evaluation_mode,
            **kwargs,
        )

        self._discriminator = [DefaultDiscriminator(), DefaultDiscriminator()]

        self.subsystem_dims = (3, 3)

        self._defaults = PulseDefaults.from_dict(
            {
                "qubit_freq_est": [qubit_frequency / 1e9] * 2,
                "meas_freq_est": [0] * 2,
                "buffer": 0,
                "pulse_library": [],
                "cmd_def": [
                    self.pulse_command(name="x", qubit=0, amp=(0.5 + 0j) / self.rabi_rate_01[0]),
                    self.pulse_command(name="sx", qubit=0, amp=(0.25 + 0j) / self.rabi_rate_01[0]),
                    self.pulse_command(name="x", qubit=1, amp=(0.5 + 0j) / self.rabi_rate_01[1]),
                    self.pulse_command(name="sx", qubit=1, amp=(0.25 + 0j) / self.rabi_rate_01[1]),
                ],
            }
        )

        self._target = Target(
            num_qubits=2,
            qubit_properties=[
                QubitProperties(frequency=qubit_frequency),
                QubitProperties(frequency=qubit_frequency),
            ],
            dt=self.dt,
            granularity=16,
        )

        measure_props = {
            (0,): InstructionProperties(duration=0, error=0),
            (1,): InstructionProperties(duration=0, error=0),
        }
        x_props = {
            (0,): InstructionProperties(duration=160e-10, error=0),
            (1,): InstructionProperties(duration=160e-10, error=0),
        }
        sx_props = {
            (0,): InstructionProperties(duration=160e-10, error=0),
            (1,): InstructionProperties(duration=160e-10, error=0),
        }
        rz_props = {
            (0,): InstructionProperties(duration=0.0, error=0),
            (1,): InstructionProperties(duration=0.0, error=0),
        }
        cx_props = {
            (0, 1): InstructionProperties(duration=0, error=0),
            (1, 0): InstructionProperties(duration=0, error=0),
        }
        self._phi = Parameter("phi")
        self._target.add_instruction(Measure(), measure_props)
        self._target.add_instruction(XGate(), x_props)
        self._target.add_instruction(SXGate(), sx_props)
        self._target.add_instruction(RZGate(self._phi), rz_props)
        self._target.add_instruction(CXGate(), cx_props)

        self.converter = InstructionToSignals(
            self.dt,
            carriers={"d0": qubit_frequency, "d1": qubit_frequency},
            channels=["d0", "d1"],
        )

        default_schedules = [
            self._defaults.instruction_schedule_map.get("x", (0,)),
            self._defaults.instruction_schedule_map.get("sx", (0,)),
            self._defaults.instruction_schedule_map.get("x", (1,)),
            self._defaults.instruction_schedule_map.get("sx", (1,)),
        ]

        self._simulated_pulse_unitaries = {
            (schedule.name, (schedule.channels[0].index,), ()): self.solve(schedule)
            for schedule in default_schedules
        }

    @staticmethod
    def rz_gate(qubits: List[int], theta: float) -> np.ndarray:
        """Rz gate corresponding to single qubit 3 level qubit. Note: We do not try to
        model accurate qutrit dynamics.

        Args:
            qubits: Qubit index of gate.
            theta: The angle parameter of Rz gate.

        Returns:
            Matrix of Rz(theta).
        """
        rz_1q = np.diag([np.exp(1.0j * idx * theta / 2) for idx in [-1, 1, 3]])
        if qubits[0] == 0:
            rz = np.kron(np.eye(3), rz_1q)
        elif qubits[0] == 1:
            rz = np.kron(rz_1q, np.eye(3))
        return rz


class DefaultDiscriminator(BaseDiscriminator):
    """Default Discriminator used for ``meas_level=2`` in ``SingleTransmonTestBackend``
    and ``ParallelTransmonTestBackend``.
    """

    x_0 = 0.25  # empirical threshold

    def predict(self, data: List):
        """The function used to predict the labels of the data."""
        return ["0" if iq[0] > self.x_0 else "1" for iq in data]

    def config(self) -> Dict[str, Any]:
        """Return the configuration of the discriminator."""
        return {"x_0": self.x_0}

    def is_trained(self) -> bool:
        """Return True if this discriminator has been trained on data."""
        return True<|MERGE_RESOLUTION|>--- conflicted
+++ resolved
@@ -377,11 +377,8 @@
         Returns:
             Time-evolution unitary operator.
         """
-<<<<<<< HEAD
-=======
         if len(qubits) > 1:
             raise QiskitError("Multi qubit gates are not yet implemented.")
->>>>>>> 5d840c89
 
         if isinstance(schedule, ScheduleBlock):
             schedule = block_to_schedule(schedule)
