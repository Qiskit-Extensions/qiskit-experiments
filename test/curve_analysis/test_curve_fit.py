# This code is part of Qiskit.
#
# (C) Copyright IBM 2021.
#
# This code is licensed under the Apache License, Version 2.0. You may
# obtain a copy of this license in the LICENSE.txt file in the root directory
# of this source tree or at http://www.apache.org/licenses/LICENSE-2.0.
#
# Any modifications or derivative works of this code must retain this
# copyright notice, and modified files need to carry a notice indicating
# that they have been altered from the originals.

"""Test curve fitting base class."""
# pylint: disable=invalid-name

from typing import List

from test.fake_experiment import FakeExperiment

import numpy as np
from qiskit.test import QiskitTestCase
from qiskit.qobj.utils import MeasLevel

from qiskit_experiments.framework import ExperimentData, FitVal
from qiskit_experiments.curve_analysis import CurveAnalysis, fit_function
from qiskit_experiments.curve_analysis.curve_data import SeriesDef, FitData, ParameterRepr
from qiskit_experiments.curve_analysis.data_processing import probability
from qiskit_experiments.exceptions import AnalysisError


def simulate_output_data(func, xvals, param_dict, **metadata):
    """Generate arbitrary fit data."""
    __shots = 100000

    expected_probs = func(xvals, **param_dict)
    counts = np.asarray(expected_probs * __shots, dtype=int)

    data = [
        {
            "counts": {"0": __shots - count, "1": count},
            "metadata": dict(xval=xi, qubits=(0,), experiment_type="fake_experiment", **metadata),
        }
        for xi, count in zip(xvals, counts)
    ]

    expdata = ExperimentData(experiment=FakeExperiment())
    for datum in data:
        expdata.add_data(datum)

    expdata.metadata["job_metadata"] = [{"run_options": {"meas_level": MeasLevel.CLASSIFIED}}]

    return expdata


def create_new_analysis(series: List[SeriesDef], fixed_params: List[str] = None) -> CurveAnalysis:
    """A helper function to create a mock analysis class instance."""

    class TestAnalysis(CurveAnalysis):
        """A mock analysis class to test."""

        __series__ = series
        __fixed_parameters__ = fixed_params

    return TestAnalysis()


class TestFitData(QiskitTestCase):
    """Unittest for fit data dataclass."""

    def test_get_value(self):
        """Get fit value from fit data object."""
        data = FitData(
            popt=np.asarray([1.0, 2.0, 3.0]),
            popt_keys=["a", "b", "c"],
            popt_err=np.asarray([0.1, 0.2, 0.3]),
            pcov=np.diag(np.ones(3)),
            reduced_chisq=0.0,
            dof=0,
            x_range=(0, 0),
            y_range=(0, 0),
        )

        a_val = data.fitval("a")
        self.assertEqual(a_val, FitVal(1.0, 0.1))

        b_val = data.fitval("b")
        self.assertEqual(b_val, FitVal(2.0, 0.2))

        c_val = data.fitval("c")
        self.assertEqual(c_val, FitVal(3.0, 0.3))


class TestCurveAnalysisUnit(QiskitTestCase):
    """Unittest for curve fit analysis."""

    def setUp(self):
        super().setUp()
        self.xvalues = np.linspace(1.0, 5.0, 10)

        # Description of test setting
        #
        # - This model contains three curves, namely, curve1, curve2, curve3
        # - Each curve can be represented by the same function
        # - Parameter amp and baseline are shared among all curves
        # - Each curve has unique lamb
        # - In total 5 parameters in the fit, namely, p0, p1, p2, p3
        #
        self.analysis = create_new_analysis(
            series=[
                SeriesDef(
                    name="curve1",
                    fit_func=lambda x, p0, p1, p2, p3, p4: fit_function.exponential_decay(
                        x, amp=p0, lamb=p1, baseline=p4
                    ),
                    filter_kwargs={"type": 1, "valid": True},
                    model_description=r"p_0 * \exp(p_1 x) + p4",
                ),
                SeriesDef(
                    name="curve2",
                    fit_func=lambda x, p0, p1, p2, p3, p4: fit_function.exponential_decay(
                        x, amp=p0, lamb=p2, baseline=p4
                    ),
                    filter_kwargs={"type": 2, "valid": True},
                    model_description=r"p_0 * \exp(p_2 x) + p4",
                ),
                SeriesDef(
                    name="curve3",
                    fit_func=lambda x, p0, p1, p2, p3, p4: fit_function.exponential_decay(
                        x, amp=p0, lamb=p3, baseline=p4
                    ),
                    filter_kwargs={"type": 3, "valid": True},
                    model_description=r"p_0 * \exp(p_3 x) + p4",
                ),
            ],
        )
        self.err_decimal = 3

    def test_parsed_fit_params(self):
        """Test parsed fit params."""
        self.assertSetEqual(set(self.analysis._fit_params()), {"p0", "p1", "p2", "p3", "p4"})

    def test_parsed_init_guess(self):
        """Test parsed initial guess and boundaries."""
        default_p0 = self.analysis._default_options().p0
        default_bounds = self.analysis._default_options().bounds
        ref = {"p0": None, "p1": None, "p2": None, "p3": None, "p4": None}
        self.assertDictEqual(default_p0, ref)
        self.assertDictEqual(default_bounds, ref)

    def test_cannot_create_invalid_series_fit(self):
        """Test we cannot create invalid analysis instance."""
        invalid_series = [
            SeriesDef(
                name="fit1",
                fit_func=lambda x, p0: fit_function.exponential_decay(x, amp=p0),
            ),
            SeriesDef(
                name="fit2",
                fit_func=lambda x, p1: fit_function.exponential_decay(x, amp=p1),
            ),
        ]
        with self.assertRaises(AnalysisError):
            create_new_analysis(series=invalid_series)  # fit1 has param p0 while fit2 has p1

    def test_cannot_create_invalid_fixed_parameter(self):
        """Test we cannot create invalid analysis instance with wrong fixed value name."""
        valid_series = [
            SeriesDef(
                fit_func=lambda x, p0, p1: fit_function.exponential_decay(x, amp=p0, lamb=p1),
            ),
        ]
        with self.assertRaises(AnalysisError):
            create_new_analysis(
                series=valid_series,
                fixed_params=["not_existing_parameter"],  # this parameter is not defined
            )

    def test_arg_parse_and_get_option(self):
        """Test if option parsing works correctly."""
        user_option = {"x_key": "test_value", "test_key1": "value1", "test_key2": "value2"}

        # argument not defined in default option should be returned as extra option
        extra_option = self.analysis._arg_parse(**user_option)
        ref_option = {"test_key1": "value1", "test_key2": "value2"}
        self.assertDictEqual(extra_option, ref_option)

        # default option value is stored as class variable
        self.assertEqual(self.analysis._get_option("x_key"), "test_value")

    def test_data_extraction(self):
        """Test data extraction method."""
        self.analysis._arg_parse(x_key="xval")

        # data to analyze
        test_data0 = simulate_output_data(
            func=fit_function.exponential_decay,
            xvals=self.xvalues,
            param_dict={"amp": 1.0},
            type=1,
            valid=True,
        )

        # fake data
        test_data1 = simulate_output_data(
            func=fit_function.exponential_decay,
            xvals=self.xvalues,
            param_dict={"amp": 0.5},
            type=2,
            valid=False,
        )

        # merge two experiment data
        for datum in test_data1.data():
            test_data0.add_data(datum)

        self.analysis._extract_curves(
            experiment_data=test_data0, data_processor=probability(outcome="1")
        )

        raw_data = self.analysis._data(label="raw_data")

        xdata = raw_data.x
        ydata = raw_data.y
        sigma = raw_data.y_err
        d_index = raw_data.data_index

        # check if the module filter off data: valid=False
        self.assertEqual(len(xdata), 20)

        # check x values
        ref_x = np.concatenate((self.xvalues, self.xvalues))
        np.testing.assert_array_almost_equal(xdata, ref_x)

        # check y values
        ref_y = np.concatenate(
            (
                fit_function.exponential_decay(self.xvalues, amp=1.0),
                fit_function.exponential_decay(self.xvalues, amp=0.5),
            )
        )
        np.testing.assert_array_almost_equal(ydata, ref_y, decimal=self.err_decimal)

        # check series
        ref_series = np.concatenate((np.zeros(10, dtype=int), -1 * np.ones(10, dtype=int)))
        self.assertListEqual(list(d_index), list(ref_series))

        # check y errors
        ref_yerr = ref_y * (1 - ref_y) / 100000
        np.testing.assert_array_almost_equal(sigma, ref_yerr, decimal=self.err_decimal)

    def test_get_subset(self):
        """Test that get subset data from full data array."""
        # data to analyze
        fake_data = [
            {"data": 1, "metadata": {"xval": 1, "type": 1, "valid": True}},
            {"data": 2, "metadata": {"xval": 2, "type": 2, "valid": True}},
            {"data": 3, "metadata": {"xval": 3, "type": 1, "valid": True}},
            {"data": 4, "metadata": {"xval": 4, "type": 3, "valid": True}},
            {"data": 5, "metadata": {"xval": 5, "type": 3, "valid": True}},
            {"data": 6, "metadata": {"xval": 6, "type": 4, "valid": True}},  # this if fake
        ]
        expdata = ExperimentData(experiment=FakeExperiment())
        for datum in fake_data:
            expdata.add_data(datum)

        def _processor(datum):
            return datum["data"], datum["data"] * 2

        self.analysis._arg_parse(x_key="xval")
        self.analysis._extract_curves(expdata, data_processor=_processor)

        filt_data = self.analysis._data(series_name="curve1")
        np.testing.assert_array_equal(filt_data.x, np.asarray([1, 3], dtype=float))
        np.testing.assert_array_equal(filt_data.y, np.asarray([1, 3], dtype=float))
        np.testing.assert_array_equal(filt_data.y_err, np.asarray([2, 6], dtype=float))

        filt_data = self.analysis._data(series_name="curve2")
        np.testing.assert_array_equal(filt_data.x, np.asarray([2], dtype=float))
        np.testing.assert_array_equal(filt_data.y, np.asarray([2], dtype=float))
        np.testing.assert_array_equal(filt_data.y_err, np.asarray([4], dtype=float))

        filt_data = self.analysis._data(series_name="curve3")
        np.testing.assert_array_equal(filt_data.x, np.asarray([4, 5], dtype=float))
        np.testing.assert_array_equal(filt_data.y, np.asarray([4, 5], dtype=float))
        np.testing.assert_array_equal(filt_data.y_err, np.asarray([8, 10], dtype=float))

    def test_formatting_options(self):
        """Test option formatter."""
        test_options = {
            "p0": [0, 1, 2, 3, 4],
            "bounds": [(-1, 1), (-2, 2), (-3, 3), (-4, 4), (-5, 5)],
            "other_value": "test",
        }
        formatted_options = self.analysis._format_fit_options(**test_options)

        ref_options = {
            "p0": {"p0": 0, "p1": 1, "p2": 2, "p3": 3, "p4": 4},
            "bounds": {"p0": (-1, 1), "p1": (-2, 2), "p2": (-3, 3), "p3": (-4, 4), "p4": (-5, 5)},
            "other_value": "test",
        }
        self.assertDictEqual(formatted_options, ref_options)

        test_invalid_options = {
            "p0": {"invalid_key1": 0, "invalid_key2": 2, "invalid_key3": 3, "invalid:_key4": 4}
        }
        with self.assertRaises(AnalysisError):
            self.analysis._format_fit_options(**test_invalid_options)


class TestCurveAnalysisIntegration(QiskitTestCase):
    """Integration test for curve fit analysis through entire analysis.run function."""

    def setUp(self):
        super().setUp()
        self.xvalues = np.linspace(0.1, 1, 50)
        self.err_decimal = 2

    def test_run_single_curve_analysis(self):
        """Test analysis for single curve."""
        analysis = create_new_analysis(
            series=[
                SeriesDef(
                    name="curve1",
                    fit_func=lambda x, p0, p1, p2, p3: fit_function.exponential_decay(
                        x, amp=p0, lamb=p1, x0=p2, baseline=p3
                    ),
                    model_description=r"p_0 \exp(p_1 x + p_2) + p_3",
                )
            ],
        )
        ref_p0 = 0.9
        ref_p1 = 2.5
        ref_p2 = 0.0
        ref_p3 = 0.1

        test_data = simulate_output_data(
            func=fit_function.exponential_decay,
            xvals=self.xvalues,
            param_dict={"amp": ref_p0, "lamb": ref_p1, "x0": ref_p2, "baseline": ref_p3},
        )
        default_opts = analysis._default_options()
        default_opts.p0 = {"p0": ref_p0, "p1": ref_p1, "p2": ref_p2, "p3": ref_p3}
        default_opts.result_parameters = [ParameterRepr("p1", "parameter_name", "unit")]

        results, _ = analysis._run_analysis(test_data, **default_opts.__dict__)
        result = results[0]

        ref_popt = np.asarray([ref_p0, ref_p1, ref_p2, ref_p3])

        # check result data
<<<<<<< HEAD
        np.testing.assert_array_almost_equal(result["popt"], ref_popt, decimal=self.err_decimal)
        self.assertEqual(result["dof"], 46)
        self.assertListEqual(result["xrange"], [0.1, 1.0])
        self.assertListEqual(result["popt_keys"], ["p0", "p1", "p2", "p3"])
        self.assertDictEqual(result["fit_models"], {"curve1": r"p_0 \exp(p_1 x + p_2) + p_3"})
=======
        np.testing.assert_array_almost_equal(result.value.value, ref_popt, decimal=self.err_decimal)
        self.assertEqual(result.extra["dof"], 46)
        self.assertListEqual(result.extra["popt_keys"], ["p0", "p1", "p2", "p3"])

        # special entry formatted for database
        result = results[1]
        self.assertEqual(result.name, "parameter_name")
        self.assertEqual(result.value.unit, "unit")
        self.assertAlmostEqual(result.value.value, ref_p1, places=self.err_decimal)
>>>>>>> 8555a1c2

    def test_run_single_curve_fail(self):
        """Test analysis returns status when it fails."""
        analysis = create_new_analysis(
            series=[
                SeriesDef(
                    name="curve1",
                    fit_func=lambda x, p0, p1, p2, p3: fit_function.exponential_decay(
                        x, amp=p0, lamb=p1, x0=p2, baseline=p3
                    ),
                )
            ],
        )
        ref_p0 = 0.9
        ref_p1 = 2.5
        ref_p2 = 0.0
        ref_p3 = 0.1

        test_data = simulate_output_data(
            func=fit_function.exponential_decay,
            xvals=self.xvalues,
            param_dict={"amp": ref_p0, "lamb": ref_p1, "x0": ref_p2, "baseline": ref_p3},
        )
        default_opts = analysis._default_options()
        default_opts.p0 = {"p0": ref_p0, "p1": ref_p1, "p2": ref_p2, "p3": ref_p3}
        default_opts.bounds = {"p0": [-10, 0], "p1": [-10, 0], "p2": [-10, 0], "p3": [-10, 0]}
        default_opts.return_data_points = True

        # Try to fit with infeasible parameter boundary. This should fail.
        results, _ = analysis._run_analysis(test_data, **default_opts.__dict__)

<<<<<<< HEAD
        ref_result_keys = ["analysis_type", "fit_models", "error_message", "success", "raw_data"]
        self.assertSetEqual(set(result.keys()), set(ref_result_keys))
=======
        # This returns only data point entry
        self.assertEqual(len(results), 1)
        self.assertEqual(results[0].name, "@Data_TestAnalysis")
>>>>>>> 8555a1c2

    def test_run_two_curves_with_same_fitfunc(self):
        """Test analysis for two curves. Curves shares fit model."""
        analysis = create_new_analysis(
            series=[
                SeriesDef(
                    name="curve1",
                    fit_func=lambda x, p0, p1, p2, p3, p4: fit_function.exponential_decay(
                        x, amp=p0, lamb=p1, x0=p3, baseline=p4
                    ),
                    filter_kwargs={"exp": 0},
                ),
                SeriesDef(
                    name="curve1",
                    fit_func=lambda x, p0, p1, p2, p3, p4: fit_function.exponential_decay(
                        x, amp=p0, lamb=p2, x0=p3, baseline=p4
                    ),
                    filter_kwargs={"exp": 1},
                ),
            ],
        )
        ref_p0 = 0.9
        ref_p1 = 7.0
        ref_p2 = 5.0
        ref_p3 = 0.0
        ref_p4 = 0.1

        test_data0 = simulate_output_data(
            func=fit_function.exponential_decay,
            xvals=self.xvalues,
            param_dict={"amp": ref_p0, "lamb": ref_p1, "x0": ref_p3, "baseline": ref_p4},
            exp=0,
        )

        test_data1 = simulate_output_data(
            func=fit_function.exponential_decay,
            xvals=self.xvalues,
            param_dict={"amp": ref_p0, "lamb": ref_p2, "x0": ref_p3, "baseline": ref_p4},
            exp=1,
        )

        # merge two experiment data
        for datum in test_data1.data():
            test_data0.add_data(datum)

        default_opts = analysis._default_options()
        default_opts.p0 = {"p0": ref_p0, "p1": ref_p1, "p2": ref_p2, "p3": ref_p3, "p4": ref_p4}

        results, _ = analysis._run_analysis(test_data0, **default_opts.__dict__)
        result = results[0]

        ref_popt = np.asarray([ref_p0, ref_p1, ref_p2, ref_p3, ref_p4])

        # check result data
        np.testing.assert_array_almost_equal(result.value.value, ref_popt, decimal=self.err_decimal)

    def test_run_two_curves_with_two_fitfuncs(self):
        """Test analysis for two curves. Curves shares fit parameters."""
        analysis = create_new_analysis(
            series=[
                SeriesDef(
                    name="curve1",
                    fit_func=lambda x, p0, p1, p2, p3: fit_function.cos(
                        x, amp=p0, freq=p1, phase=p2, baseline=p3
                    ),
                    filter_kwargs={"exp": 0},
                ),
                SeriesDef(
                    name="curve2",
                    fit_func=lambda x, p0, p1, p2, p3: fit_function.sin(
                        x, amp=p0, freq=p1, phase=p2, baseline=p3
                    ),
                    filter_kwargs={"exp": 1},
                ),
            ],
        )
        ref_p0 = 0.1
        ref_p1 = 2
        ref_p2 = -0.3
        ref_p3 = 0.5

        test_data0 = simulate_output_data(
            func=fit_function.cos,
            xvals=self.xvalues,
            param_dict={"amp": ref_p0, "freq": ref_p1, "phase": ref_p2, "baseline": ref_p3},
            exp=0,
        )

        test_data1 = simulate_output_data(
            func=fit_function.sin,
            xvals=self.xvalues,
            param_dict={"amp": ref_p0, "freq": ref_p1, "phase": ref_p2, "baseline": ref_p3},
            exp=1,
        )

        # merge two experiment data
        for datum in test_data1.data():
            test_data0.add_data(datum)

        default_opts = analysis._default_options()
        default_opts.p0 = {"p0": ref_p0, "p1": ref_p1, "p2": ref_p2, "p3": ref_p3}

        results, _ = analysis._run_analysis(test_data0, **default_opts.__dict__)
        result = results[0]

        ref_popt = np.asarray([ref_p0, ref_p1, ref_p2, ref_p3])

        # check result data
        np.testing.assert_array_almost_equal(result.value.value, ref_popt, decimal=self.err_decimal)

    def test_run_fixed_parameters(self):
        """Test analysis when some of parameters are fixed."""
        analysis = create_new_analysis(
            series=[
                SeriesDef(
                    name="curve1",
                    fit_func=lambda x, p0, p1, fixed_p2, p3: fit_function.cos(
                        x, amp=p0, freq=p1, phase=fixed_p2, baseline=p3
                    ),
                ),
            ],
            fixed_params=["fixed_p2"],
        )

        ref_p0 = 0.1
        ref_p1 = 2
        ref_p2 = -0.3
        ref_p3 = 0.5

        test_data = simulate_output_data(
            func=fit_function.cos,
            xvals=self.xvalues,
            param_dict={"amp": ref_p0, "freq": ref_p1, "phase": ref_p2, "baseline": ref_p3},
        )

        default_opts = analysis._default_options()
        default_opts.p0 = {"p0": ref_p0, "p1": ref_p1, "p3": ref_p3}
        default_opts.fixed_p2 = ref_p2

        results, _ = analysis._run_analysis(test_data, **default_opts.__dict__)
        result = results[0]

        ref_popt = np.asarray([ref_p0, ref_p1, ref_p3])

        # check result data
        np.testing.assert_array_almost_equal(result.value.value, ref_popt, decimal=self.err_decimal)

    def test_fixed_param_is_missing(self):
        """Test raising an analysis error when fixed parameter is missing."""
        analysis = create_new_analysis(
            series=[
                SeriesDef(
                    name="curve1",
                    fit_func=lambda x, p0, p1, fixed_p2, p3: fit_function.cos(
                        x, amp=p0, freq=p1, phase=fixed_p2, baseline=p3
                    ),
                ),
            ],
            fixed_params=["fixed_p2"],
        )

        ref_p0 = 0.1
        ref_p1 = 2
        ref_p2 = -0.3
        ref_p3 = 0.5

        test_data = simulate_output_data(
            func=fit_function.cos,
            xvals=self.xvalues,
            param_dict={"amp": ref_p0, "freq": ref_p1, "phase": ref_p2, "baseline": ref_p3},
        )

        default_opts = analysis._default_options()

        # do not define fixed_p2 here
        default_opts.p0 = {"p0": ref_p0, "p1": ref_p1, "p3": ref_p3}

        with self.assertRaises(AnalysisError):
            analysis._run_analysis(test_data, **default_opts.__dict__)<|MERGE_RESOLUTION|>--- conflicted
+++ resolved
@@ -348,23 +348,16 @@
         ref_popt = np.asarray([ref_p0, ref_p1, ref_p2, ref_p3])
 
         # check result data
-<<<<<<< HEAD
-        np.testing.assert_array_almost_equal(result["popt"], ref_popt, decimal=self.err_decimal)
-        self.assertEqual(result["dof"], 46)
-        self.assertListEqual(result["xrange"], [0.1, 1.0])
-        self.assertListEqual(result["popt_keys"], ["p0", "p1", "p2", "p3"])
-        self.assertDictEqual(result["fit_models"], {"curve1": r"p_0 \exp(p_1 x + p_2) + p_3"})
-=======
         np.testing.assert_array_almost_equal(result.value.value, ref_popt, decimal=self.err_decimal)
         self.assertEqual(result.extra["dof"], 46)
         self.assertListEqual(result.extra["popt_keys"], ["p0", "p1", "p2", "p3"])
+        self.assertDictEqual(result.extra["fit_models"], {"curve1": r"p_0 \exp(p_1 x + p_2) + p_3"})
 
         # special entry formatted for database
         result = results[1]
         self.assertEqual(result.name, "parameter_name")
         self.assertEqual(result.value.unit, "unit")
         self.assertAlmostEqual(result.value.value, ref_p1, places=self.err_decimal)
->>>>>>> 8555a1c2
 
     def test_run_single_curve_fail(self):
         """Test analysis returns status when it fails."""
@@ -396,14 +389,9 @@
         # Try to fit with infeasible parameter boundary. This should fail.
         results, _ = analysis._run_analysis(test_data, **default_opts.__dict__)
 
-<<<<<<< HEAD
-        ref_result_keys = ["analysis_type", "fit_models", "error_message", "success", "raw_data"]
-        self.assertSetEqual(set(result.keys()), set(ref_result_keys))
-=======
         # This returns only data point entry
         self.assertEqual(len(results), 1)
         self.assertEqual(results[0].name, "@Data_TestAnalysis")
->>>>>>> 8555a1c2
 
     def test_run_two_curves_with_same_fitfunc(self):
         """Test analysis for two curves. Curves shares fit model."""
