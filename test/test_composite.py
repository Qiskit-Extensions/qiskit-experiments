# This code is part of Qiskit.
#
# (C) Copyright IBM 2021.
#
# This code is licensed under the Apache License, Version 2.0. You may
# obtain a copy of this license in the LICENSE.txt file in the root directory
# of this source tree or at http://www.apache.org/licenses/LICENSE-2.0.
#
# Any modifications or derivative works of this code must retain this
# copyright notice, and modified files need to carry a notice indicating
# that they have been altered from the originals.

"""Class to test composite experiments."""

import copy
import uuid

from test.fake_backend import FakeBackend
from test.fake_experiment import FakeExperiment
from test.fake_service import FakeService
from test.base import QiskitExperimentsTestCase

<<<<<<< HEAD
from qiskit.circuit import QuantumCircuit
from qiskit.result import Result
from qiskit.test.mock import FakeMelbourne

=======
>>>>>>> 5b01d513
from qiskit_experiments.framework import (
    ParallelExperiment,
    Options,
    ExperimentData,
    BatchExperiment,
)
<<<<<<< HEAD
from qiskit_experiments.database_service import DatabaseServiceV1
from qiskit_experiments.database_service.device_component import DeviceComponent
from qiskit_experiments.test.utils import FakeJob
=======
>>>>>>> 5b01d513

# pylint: disable=missing-raises-doc


class TestComposite(QiskitExperimentsTestCase):
    """
    Test composite experiment behavior.
    """

    def test_parallel_options(self):
        """
        Test parallel experiments overriding sub-experiment run and transpile options.
        """
        # These options will all be overridden
        exp0 = FakeExperiment([0])
        exp0.set_transpile_options(optimization_level=1)
        exp2 = FakeExperiment([2])
        exp2.set_experiment_options(dummyoption="test")
        exp2.set_run_options(shots=2000)
        exp2.set_transpile_options(optimization_level=1)
        exp2.set_analysis_options(dummyoption="test")

        par_exp = ParallelExperiment([exp0, exp2])

        with self.assertWarnsRegex(
            Warning,
            "Sub-experiment run and transpile options"
            " are overridden by composite experiment options.",
        ):
            self.assertEqual(par_exp.experiment_options, Options())
            self.assertEqual(par_exp.run_options, Options(meas_level=2))
            self.assertEqual(par_exp.transpile_options, Options(optimization_level=0))
            self.assertEqual(par_exp.analysis_options, Options())

            par_exp.run(FakeBackend())


class TestCompositeExperimentData(QiskitExperimentsTestCase):
    """
    Test operations on objects of composite ExperimentData
    """

    def setUp(self):
        super().setUp()

        self.backend = FakeBackend()
        self.share_level = "hey"

        exp1 = FakeExperiment([0, 2])
        exp2 = FakeExperiment([1, 3])
        par_exp = ParallelExperiment([exp1, exp2])
        exp3 = FakeExperiment([0, 1, 2, 3])
        batch_exp = BatchExperiment([par_exp, exp3])

        self.rootdata = ExperimentData(batch_exp, backend=self.backend)

        self.rootdata.share_level = self.share_level

    def check_attributes(self, expdata):
        """
        Recursively traverse the tree to verify attributes
        """
        self.assertEqual(expdata.backend, self.backend)
        self.assertEqual(expdata.share_level, self.share_level)

        components = expdata.child_data()
        comp_ids = expdata.metadata.get("child_ids", [])
        for childdata, comp_id in zip(components, comp_ids):
            self.check_attributes(childdata)
            self.assertEqual(childdata.parent_id, expdata.experiment_id)
            self.assertEqual(childdata.experiment_id, comp_id)

    def check_if_equal(self, expdata1, expdata2, is_a_copy):
        """
        Recursively traverse the tree and check equality of expdata1 and expdata2
        """
        self.assertEqual(expdata1.backend.name(), expdata2.backend.name())
        self.assertEqual(expdata1.tags, expdata2.tags)
        self.assertEqual(expdata1.experiment_type, expdata2.experiment_type)
        self.assertEqual(expdata1.share_level, expdata2.share_level)

        metadata1 = copy.copy(expdata1.metadata)
        metadata2 = copy.copy(expdata2.metadata)
        if is_a_copy:
            comp_ids1 = metadata1.pop("child_ids", [])
            comp_ids2 = metadata2.pop("child_ids", [])
            for id1 in comp_ids1:
                self.assertNotIn(id1, comp_ids2)
            for id2 in comp_ids2:
                self.assertNotIn(id2, comp_ids1)
            if expdata1.parent_id is None:
                self.assertEqual(expdata2.parent_id, None)
            else:
                self.assertNotEqual(expdata1.parent_id, expdata2.parent_id)
        else:
            self.assertEqual(expdata1.parent_id, expdata2.parent_id)
        self.assertDictEqual(metadata1, metadata2, msg="metadata not equal")

        if isinstance(expdata1, ExperimentData):
            for childdata1, childdata2 in zip(expdata1.child_data(), expdata2.child_data()):
                self.check_if_equal(childdata1, childdata2, is_a_copy)

    def test_composite_experiment_data_attributes(self):
        """
        Verify correct attributes of parents and children
        """
        self.check_attributes(self.rootdata)
        self.assertEqual(self.rootdata.parent_id, None)

    def test_composite_save_load(self):
        """
        Verify that saving and loading restores the original composite experiment data object
        """

        self.rootdata.service = FakeService()
        self.rootdata.save()
        loaded_data = ExperimentData.load(self.rootdata.experiment_id, self.rootdata.service)
        self.check_if_equal(loaded_data, self.rootdata, is_a_copy=False)

    def test_composite_save_metadata(self):
        """
        Verify that saving metadata and loading restores the original composite experiment data object
        """
        self.rootdata.service = FakeService()
        self.rootdata.save_metadata()
        loaded_data = ExperimentData.load(self.rootdata.experiment_id, self.rootdata.service)

        self.check_if_equal(loaded_data, self.rootdata, is_a_copy=False)

    def test_composite_copy(self):
        """
        Test composite ExperimentData.copy
        """
        new_instance = self.rootdata.copy()
        self.check_if_equal(new_instance, self.rootdata, is_a_copy=True)
        self.check_attributes(new_instance)

    def test_analysis_replace_results_true(self):
        """
        Test replace results when analyzing composite experiment data
        """
        exp1 = FakeExperiment([0, 2])
        exp2 = FakeExperiment([1, 3])
        par_exp = ParallelExperiment([exp1, exp2])
        data1 = par_exp.run(FakeBackend()).block_for_results()

        # Additional data not part of composite experiment
        exp3 = FakeExperiment([0, 1])
        extra_data = exp3.run(FakeBackend())
        data1.add_child_data(extra_data)

        # Replace results
        data2 = par_exp.run_analysis(data1, replace_results=True)
        self.assertEqual(data1, data2)
        self.assertEqual(len(data1.child_data()), len(data2.child_data()))
        for sub1, sub2 in zip(data1.child_data(), data2.child_data()):
            self.assertEqual(sub1, sub2)

    def test_analysis_replace_results_false(self):
        """
        Test replace_results of composite experiment data
        """
        exp1 = FakeExperiment([0, 2])
        exp2 = FakeExperiment([1, 3])
        par_exp = BatchExperiment([exp1, exp2])
        data1 = par_exp.run(FakeBackend()).block_for_results()

        # Additional data not part of composite experiment
        exp3 = FakeExperiment([0, 1])
        extra_data = exp3.run(FakeBackend())
        data1.add_child_data(extra_data)

        # Replace results
        data2 = par_exp.run_analysis(data1, replace_results=False)
        self.assertNotEqual(data1.experiment_id, data2.experiment_id)
        self.assertEqual(len(data1.child_data()), len(data2.child_data()))
        for sub1, sub2 in zip(data1.child_data(), data2.child_data()):
            self.assertNotEqual(sub1.experiment_id, sub2.experiment_id)

    def test_composite_subexp_data(self):
        """
        Verify that sub-experiment data of parallel and batch
        experiments are correctly marginalized
        """
        counts = [
            {
                "0000": 1,
                "0010": 6,
                "0011": 3,
                "0100": 4,
                "0101": 2,
                "0110": 1,
                "0111": 3,
                "1000": 5,
                "1001": 3,
                "1010": 4,
                "1100": 4,
                "1101": 3,
                "1110": 8,
                "1111": 5,
            },
            {
                "0001": 3,
                "0010": 4,
                "0011": 5,
                "0100": 2,
                "0101": 1,
                "0111": 7,
                "1000": 3,
                "1001": 2,
                "1010": 1,
                "1011": 1,
                "1100": 7,
                "1101": 8,
                "1110": 2,
            },
            {
                "0000": 1,
                "0001": 1,
                "0010": 8,
                "0011": 7,
                "0100": 2,
                "0101": 2,
                "0110": 2,
                "0111": 1,
                "1000": 6,
                "1010": 4,
                "1011": 4,
                "1100": 5,
                "1101": 2,
                "1110": 2,
                "1111": 5,
            },
            {
                "0000": 4,
                "0001": 5,
                "0101": 4,
                "0110": 8,
                "0111": 2,
                "1001": 6,
                "1010": 8,
                "1011": 8,
                "1101": 1,
                "1110": 3,
                "1111": 3,
            },
            {
                "0000": 3,
                "0001": 6,
                "0010": 7,
                "0011": 1,
                "0100": 1,
                "0101": 5,
                "0110": 4,
                "1000": 2,
                "1001": 4,
                "1011": 3,
                "1100": 6,
                "1111": 1,
            },
        ]

        class Backend(FakeBackend):
            """
            Bacekend to be used in test_composite_subexp_data
            """

            def run(self, run_input, **options):
                results = []
                for circ, cnt in zip(run_input, counts):
                    results.append(
                        {
                            "shots": -1,
                            "success": True,
                            "header": {"metadata": circ.metadata},
                            "data": {"counts": cnt},
                        }
                    )

                res = {
                    "backend_name": "backend",
                    "backend_version": "0",
                    "qobj_id": uuid.uuid4().hex,
                    "job_id": uuid.uuid4().hex,
                    "success": True,
                    "results": results,
                }
                return FakeJob(backend=self, result=Result.from_dict(res))

        class Experiment(FakeExperiment):
            """
            Experiment to be used in test_composite_subexp_data
            """

            def __init__(self, qubits, num_circs):
                super().__init__(qubits)
                self._ncircs = num_circs

            def circuits(self):
                nqubits = len(self._physical_qubits)
                circs = []
                for _ in range(self._ncircs):
                    circ = QuantumCircuit(nqubits, nqubits)
                    circ.metadata = {}
                    circs.append(circ)
                return circs

        exp1 = Experiment([0, 2], 5)
        exp2 = Experiment([1], 2)
        exp3 = Experiment([3], 2)
        exp4 = Experiment([1, 3], 3)
        par_exp = ParallelExperiment(
            [exp1, BatchExperiment([ParallelExperiment([exp2, exp3]), exp4])]
        )
        expdata = par_exp.run(Backend()).block_for_results()

        for circ_data, circ_counts in zip(expdata.data(), counts):
            self.assertDictEqual(circ_data["counts"], circ_counts)

        counts1 = [
            [
                {"00": 14, "10": 19, "11": 11, "01": 8},
                {"01": 14, "10": 7, "11": 13, "00": 12},
                {"00": 14, "01": 5, "10": 16, "11": 17},
                {"00": 4, "01": 16, "10": 19, "11": 13},
                {"00": 12, "01": 15, "10": 11, "11": 5},
            ],
            [
                {"00": 10, "01": 10, "10": 12, "11": 20},
                {"00": 12, "01": 10, "10": 7, "11": 17},
                {"00": 17, "01": 7, "10": 14, "11": 14},
                {"00": 9, "01": 14, "10": 22, "11": 7},
                {"00": 17, "01": 10, "10": 9, "11": 7},
            ],
        ]

        for childdata, child_counts in zip(expdata.child_data(), counts1):
            for circ_data, circ_counts in zip(childdata.data(), child_counts):
                self.assertDictEqual(circ_data["counts"], circ_counts)

        counts2 = [
            [{"00": 10, "01": 10, "10": 12, "11": 20}, {"00": 12, "01": 10, "10": 7, "11": 17}],
            [
                {"00": 17, "01": 7, "10": 14, "11": 14},
                {"00": 9, "01": 14, "10": 22, "11": 7},
                {"00": 17, "01": 10, "10": 9, "11": 7},
            ],
        ]

        for childdata, child_counts in zip(expdata.child_data(1).child_data(), counts2):
            for circ_data, circ_counts in zip(childdata.data(), child_counts):
                self.assertDictEqual(circ_data["counts"], circ_counts)

        counts3 = [
            [{"0": 22, "1": 30}, {"0": 19, "1": 27}],
            [{"0": 20, "1": 32}, {"0": 22, "1": 24}],
        ]

        for childdata, child_counts in zip(
            expdata.child_data(1).child_data(0).child_data(), counts3
        ):
            for circ_data, circ_counts in zip(childdata.data(), child_counts):
                self.assertDictEqual(circ_data["counts"], circ_counts)<|MERGE_RESOLUTION|>--- conflicted
+++ resolved
@@ -20,25 +20,12 @@
 from test.fake_service import FakeService
 from test.base import QiskitExperimentsTestCase
 
-<<<<<<< HEAD
-from qiskit.circuit import QuantumCircuit
-from qiskit.result import Result
-from qiskit.test.mock import FakeMelbourne
-
-=======
->>>>>>> 5b01d513
 from qiskit_experiments.framework import (
     ParallelExperiment,
     Options,
     ExperimentData,
     BatchExperiment,
 )
-<<<<<<< HEAD
-from qiskit_experiments.database_service import DatabaseServiceV1
-from qiskit_experiments.database_service.device_component import DeviceComponent
-from qiskit_experiments.test.utils import FakeJob
-=======
->>>>>>> 5b01d513
 
 # pylint: disable=missing-raises-doc
 
