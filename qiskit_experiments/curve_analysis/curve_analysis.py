--- conflicted
+++ resolved
@@ -230,18 +230,13 @@
                 "data_processor analysis options."
             )
         processed_values = self.options.data_processor(to_process)
-<<<<<<< HEAD
-        table_data["yval"] = unp.nominal_values(processed_values).flatten()
+        source["yval"] = unp.nominal_values(processed_values).flatten()
         with np.errstate(invalid="ignore"):
             # For averaged data, the processed std dev will be NaN.
             # Setting std_devs to NaN will trigger floating point exceptions
             # which we can ignore. See https://stackoverflow.com/q/75656026
-            table_data["yerr"] = unp.std_devs(processed_values).flatten()
-=======
-        source["yval"] = unp.nominal_values(processed_values).flatten()
-        source["yerr"] = unp.std_devs(processed_values).flatten()
+            source["yerr"] = unp.std_devs(processed_values).flatten()
         source["category"] = category
->>>>>>> 5bb1fb4e
 
         table = ScatterTable(data=source)
 
