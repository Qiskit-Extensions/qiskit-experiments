--- conflicted
+++ resolved
@@ -132,38 +132,20 @@
         min_freq = np.min(curve_data.x)
         freq_increment = np.mean(np.diff(curve_data.x))
 
-<<<<<<< HEAD
         fit_a = fit_data.fitval("a")
         fit_b = fit_data.fitval("b")
         fit_freq = fit_data.fitval("freq")
-        fit_sigma = fit_data.fitval("sigma")
+        fit_kappa = fit_data.fitval("kappa")
 
-        snr = abs(fit_a.nominal_value) / np.sqrt(abs(np.median(curve_data.y) - fit_b.nominal_value))
-        fit_width_ratio = fit_sigma.nominal_value / (max_freq - min_freq)
+        snr = abs(fit_a.n) / np.sqrt(abs(np.median(curve_data.y) - fit_b.n))
+        fit_width_ratio = fit_kappa.n / (max_freq - min_freq)
 
         criteria = [
-            min_freq <= fit_freq.nominal_value <= max_freq,
-            1.5 * freq_increment < fit_sigma.nominal_value,
+            min_freq <= fit_freq.n <= max_freq,
+            1.5 * freq_increment < fit_kappa.n,
             fit_width_ratio < 0.25,
             fit_data.reduced_chisq < 3,
-            curve.is_error_not_significant(fit_sigma),
-=======
-        fit_a = fit_data.fitval("a").value
-        fit_b = fit_data.fitval("b").value
-        fit_freq = fit_data.fitval("freq").value
-        fit_kappa = fit_data.fitval("kappa").value
-        fit_kappa_err = fit_data.fitval("kappa").stderr
-
-        snr = abs(fit_a) / np.sqrt(abs(np.median(curve_data.y) - fit_b))
-        fit_width_ratio = fit_kappa / (max_freq - min_freq)
-
-        criteria = [
-            min_freq <= fit_freq <= max_freq,
-            1.5 * freq_increment < fit_kappa,
-            fit_width_ratio < 0.25,
-            fit_data.reduced_chisq < 3,
-            (fit_kappa_err is None or fit_kappa_err < fit_kappa),
->>>>>>> 98bab47d
+            curve.is_error_not_significant(fit_kappa),
             snr > 2,
         ]
 
