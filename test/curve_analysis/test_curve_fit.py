--- conflicted
+++ resolved
@@ -301,17 +301,10 @@
 
         results, _ = analysis._run_analysis(test_data, **default_opts.__dict__)
         result = results[0]
-        extra = result.extra
 
         ref_popt = np.asarray([ref_p0, ref_p1, ref_p2, ref_p3])
 
         # check result data
-<<<<<<< HEAD
-        np.testing.assert_array_almost_equal(extra["popt"], ref_popt, decimal=self.err_decimal)
-        self.assertEqual(extra["dof"], 46)
-        self.assertListEqual(extra["xrange"], [0.1, 1.0])
-        self.assertListEqual(extra["popt_keys"], ["p0", "p1", "p2", "p3"])
-=======
         np.testing.assert_array_almost_equal(result.value.value, ref_popt, decimal=self.err_decimal)
         self.assertEqual(result.extra["dof"], 46)
         self.assertListEqual(result.extra["popt_keys"], ["p0", "p1", "p2", "p3"])
@@ -321,7 +314,6 @@
         self.assertEqual(result.name, "parameter_name")
         self.assertEqual(result.value.unit, "unit")
         self.assertAlmostEqual(result.value.value, ref_p1, places=self.err_decimal)
->>>>>>> 5530e5a4
 
     def test_run_single_curve_fail(self):
         """Test analysis returns status when it fails."""
@@ -352,17 +344,10 @@
 
         # Try to fit with infeasible parameter boundary. This should fail.
         results, _ = analysis._run_analysis(test_data, **default_opts.__dict__)
-<<<<<<< HEAD
-        extra = results[0].extra
-        ref_result_keys = ["error_message", "raw_data", "success"]
-        self.assertSetEqual(set(extra.keys()), set(ref_result_keys))
-        self.assertFalse(extra["success"])
-=======
 
         # This returns only data point entry
         self.assertEqual(len(results), 1)
         self.assertEqual(results[0].name, "@Data_TestAnalysis")
->>>>>>> 5530e5a4
 
     def test_run_two_curves_with_same_fitfunc(self):
         """Test analysis for two curves. Curves shares fit model."""
@@ -412,7 +397,7 @@
         default_opts.p0 = {"p0": ref_p0, "p1": ref_p1, "p2": ref_p2, "p3": ref_p3, "p4": ref_p4}
 
         results, _ = analysis._run_analysis(test_data0, **default_opts.__dict__)
-        result = results[0].extra
+        result = results[0]
 
         ref_popt = np.asarray([ref_p0, ref_p1, ref_p2, ref_p3, ref_p4])
 
@@ -466,7 +451,7 @@
         default_opts.p0 = {"p0": ref_p0, "p1": ref_p1, "p2": ref_p2, "p3": ref_p3}
 
         results, _ = analysis._run_analysis(test_data0, **default_opts.__dict__)
-        result = results[0].extra
+        result = results[0]
 
         ref_popt = np.asarray([ref_p0, ref_p1, ref_p2, ref_p3])
 
@@ -503,7 +488,7 @@
         default_opts.fixed_p2 = ref_p2
 
         results, _ = analysis._run_analysis(test_data, **default_opts.__dict__)
-        result = results[0].extra
+        result = results[0]
 
         ref_popt = np.asarray([ref_p0, ref_p1, ref_p3])
 
