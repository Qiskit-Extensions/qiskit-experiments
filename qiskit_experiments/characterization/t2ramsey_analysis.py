# This code is part of Qiskit.
#
# (C) Copyright IBM 2021.
#
# This code is licensed under the Apache License, Version 2.0. You may
# obtain a copy of this license in the LICENSE.txt file in the root directory
# of this source tree or at http://www.apache.org/licenses/LICENSE-2.0.
#
# Any modifications or derivative works of this code must retain this
# copyright notice, and modified files need to carry a notice indicating
# that they have been altered from the originals.
"""
T2Ramsey Experiment class.
"""

from typing import List, Optional, Tuple, Dict
import numpy as np

from qiskit.utils import apply_prefix
from qiskit.providers.options import Options
from qiskit_experiments.base_analysis import BaseAnalysis, AnalysisResult
from qiskit_experiments.analysis.curve_fitting import curve_fit, process_curve_data
from qiskit_experiments.analysis.data_processing import level2_probability
from qiskit_experiments.analysis import plotting
from ..experiment_data import ExperimentData

# pylint: disable = invalid-name
class T2RamseyAnalysis(BaseAnalysis):
    
    r"""
    **T2Ramsey result analysis class.**
    
    This class is used to analyze the results of a T2Ramsey experiment. 
    The probability of measuring `+` is assumed to be of the form
        
    :math:`f(t) = a\mathrm{e}^{-t / T_2^*}\cos(2\pi f t + \phi) + b`
        
    for unknown parameters :math:`a, b, f, \phi, T_2^*`.

    """

    @classmethod
    def _default_options(cls):
        return Options(user_p0=None, user_bounds=None)

    # pylint: disable=arguments-differ, unused-argument
    def _run_analysis(
        self,
        experiment_data: ExperimentData,
        user_p0: Optional[Dict[str, float]] = None,
        user_bounds: Optional[Tuple[List[float], List[float]]] = None,
        plot: bool = False,
        ax: Optional["AxesSubplot"] = None,
        **kwargs,
    ) -> Tuple[List[AnalysisResult], List["matplotlib.figure.Figure"]]:
        

        """
        Args:
            experiment_data (ExperimentData): the experiment data to analyze
            user_p0: contains initial values given by the user, for the
<<<<<<< HEAD
            fit parameters :math:`(a, T_2^*, f, \phi, b)`
=======
            fit parameters :math:`(a, t_2ramsey, freq, \phi, b)`
>>>>>>> d9460cca
            user_bounds: lower and upper bounds on the parameters in p0,
                         given by the user.
                         The first tuple is the lower bounds,
                         The second tuple is the upper bounds.
<<<<<<< HEAD
                         For both params, the order is :math:`a, T_2^*, f, \phi, b`.
=======
                         For both params, the order is :math:`a, t_2ramsey, freq, \phi, b`.
>>>>>>> d9460cca
            plot: if True, create the plot, otherwise, do not create the plot.
            ax: the plot object
            **kwargs: additional parameters for curve fit.

        Returns:
            The analysis result with the estimated :math:`T_2Ramsey` and 'f' (frequency)
            The graph of the function.
        """

        def osc_fit_fun(x, a, t2ramsey, f, phi, c):
            """Decay cosine fit function"""
            return a * np.exp(-x / t2ramsey) * np.cos(2 * np.pi * f * x + phi) + c

        def _format_plot(ax, unit, fit_result, conversion_factor):
            """Format curve fit plot"""
            # Formatting
            ax.tick_params(labelsize=14)
            ax.set_xlabel("Delay (s)", fontsize=12)
            ax.ticklabel_format(axis="x", style="sci", scilimits=(0, 0))
            ax.set_ylabel("Probability to measure |0>", fontsize=12)
            t2ramsey = fit_result["popt"][1] / conversion_factor
            t2_err = fit_result["popt_err"][1] / conversion_factor
            box_text = "$T_2Ramsey$ = {:.2f} \u00B1 {:.2f} {}".format(t2ramsey, t2_err, unit)
            bbox_props = dict(boxstyle="square,pad=0.3", fc="white", ec="black", lw=1)
            ax.text(
                0.6,
                0.9,
                box_text,
                ha="center",
                va="center",
                size=12,
                bbox=bbox_props,
                transform=ax.transAxes,
            )
            return ax

        # implementation of  _run_analysis
        data = experiment_data.data()
        metadata = data[0]["metadata"]
        unit = metadata["unit"]
        conversion_factor = metadata.get("dt_factor", None)
        if conversion_factor is None:
            conversion_factor = 1 if unit in ("s", "dt") else apply_prefix(1, unit)

        xdata, ydata, sigma = process_curve_data(data, lambda datum: level2_probability(datum, "0"))

        t2ramsey_estimate = np.mean(xdata)
        p0, bounds = self._t2ramsey_default_params(
            conversion_factor, user_p0, user_bounds, t2ramsey_estimate
        )
        xdata *= conversion_factor
        fit_result = curve_fit(
            osc_fit_fun, xdata, ydata, p0=list(p0.values()), sigma=sigma, bounds=bounds
        )

        if plot and plotting.HAS_MATPLOTLIB:
            ax = plotting.plot_curve_fit(osc_fit_fun, fit_result, ax=ax)
            ax = plotting.plot_scatter(xdata, ydata, ax=ax)
            ax = plotting.plot_errorbar(xdata, ydata, sigma, ax=ax)
            _format_plot(ax, unit, fit_result, conversion_factor)
            figures = [ax.get_figure()]
        else:
            figures = None

        # Output unit is 'sec', regardless of the unit used in the input
        analysis_result = AnalysisResult(
            {
                "t2ramsey_value": fit_result["popt"][1],
                "frequency_value": fit_result["popt"][2],
                "stderr_t2": fit_result["popt_err"][1],
                "stderr_freq": fit_result["popt_err"][2],
                "unit": "s",
                "label": "T2Ramsey",
                "fit": fit_result,
                "quality": self._fit_quality(
                    fit_result["popt"], fit_result["popt_err"], fit_result["reduced_chisq"]
                ),
            }
        )

        analysis_result["fit"]["circuit_unit"] = unit
        if unit == "dt":
            analysis_result["fit"]["dt"] = conversion_factor
        return [analysis_result], figures

    def _t2ramsey_default_params(
        self,
        conversion_factor,
        user_p0=None,
        user_bounds=None,
        t2ramsey_input=None,
    ) -> Tuple[List[float], Tuple[List[float]]]:
        """Default fit parameters for oscillation data.

        Note that :math:`T_2^*` and 'f' units are converted to 'sec' and
        will be output in 'sec'.
        """
        if user_p0 is None:
            a = 0.5
            t2ramsey = t2ramsey_input * conversion_factor
            f = 0.1 / conversion_factor
            phi = 0.0
            b = 0.5
        else:
            a = user_p0["A"]
            t2ramsey = user_p0["t2ramsey"] * conversion_factor
            f = user_p0["f"] / conversion_factor
            phi = user_p0["phi"]
            b = user_p0["B"]
        p0 = {"a_guess": a, "t2ramsey": t2ramsey, "f_guess": f, "phi_guess": phi, "b_guess": b}

        if user_bounds is None:
            a_bounds = [-0.5, 1.5]
            t2ramsey_bounds = [0, np.inf]
            f_bounds = [0.1 * f, 10 * f]
            phi_bounds = [-np.pi, np.pi]
            b_bounds = [-0.5, 1.5]
            bounds = [
                [a_bounds[i], t2ramsey_bounds[i], f_bounds[i], phi_bounds[i], b_bounds[i]]
                for i in range(2)
            ]
        else:
            bounds = user_bounds
        return p0, bounds

    @staticmethod
    def _fit_quality(fit_out, fit_err, reduced_chisq):
        # pylint: disable = too-many-boolean-expressions
        if (
            (reduced_chisq < 3)
            and (fit_err[0] is None or fit_err[0] < 0.1 * fit_out[0])
            and (fit_err[1] is None or fit_err[1] < 0.1 * fit_out[1])
            and (fit_err[2] is None or fit_err[2] < 0.1 * fit_out[2])
        ):
            return "computer_good"
        else:
            return "computer_bad"<|MERGE_RESOLUTION|>--- conflicted
+++ resolved
@@ -59,20 +59,12 @@
         Args:
             experiment_data (ExperimentData): the experiment data to analyze
             user_p0: contains initial values given by the user, for the
-<<<<<<< HEAD
-            fit parameters :math:`(a, T_2^*, f, \phi, b)`
-=======
-            fit parameters :math:`(a, t_2ramsey, freq, \phi, b)`
->>>>>>> d9460cca
+            fit parameters :math:`(a, T_2ramsey, f, \phi, b)`
             user_bounds: lower and upper bounds on the parameters in p0,
                          given by the user.
                          The first tuple is the lower bounds,
                          The second tuple is the upper bounds.
-<<<<<<< HEAD
-                         For both params, the order is :math:`a, T_2^*, f, \phi, b`.
-=======
-                         For both params, the order is :math:`a, t_2ramsey, freq, \phi, b`.
->>>>>>> d9460cca
+                         For both params, the order is :math:`a, T_2ramsey, f, \phi, b`.
             plot: if True, create the plot, otherwise, do not create the plot.
             ax: the plot object
             **kwargs: additional parameters for curve fit.
