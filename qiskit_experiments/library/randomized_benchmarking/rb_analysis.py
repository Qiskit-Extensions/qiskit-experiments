--- conflicted
+++ resolved
@@ -148,49 +148,30 @@
 
         return user_opt
 
-<<<<<<< HEAD
     def _format_data(
         self,
-        curve_data: CurveData,
-    ) -> CurveData:
+        curve_data: curve.CurveData,
+    ) -> curve.CurveData:
         # take average over the same x value by keeping sigma
-        data_allocation, xdata, ydata, sigma, shots = multi_mean_xy_data(
+        data_allocation, xdata, ydata, sigma, shots = curve.data_processing.multi_mean_xy_data(
             series=curve_data.data_allocation,
             xdata=curve_data.x,
             ydata=curve_data.y,
             sigma=curve_data.y_err,
             shots=curve_data.shots,
-=======
-    def _format_data(self, data: curve.CurveData) -> curve.CurveData:
-        """Data format with averaging with sampling strategy."""
-        # TODO Eventually move this to data processor, then create RB data processor.
-
-        # take average over the same x value by regenerating sigma from variance of y values
-        series, xdata, ydata, sigma, shots = curve.data_processing.multi_mean_xy_data(
-            series=data.data_index,
-            xdata=data.x,
-            ydata=data.y,
-            sigma=data.y_err,
-            shots=data.shots,
->>>>>>> 8628f239
             method="sample",
         )
 
         # sort by x value in ascending order
-<<<<<<< HEAD
-        data_allocation, xdata, ydata, sigma, shots = data_sort(
+        data_allocation, xdata, ydata, sigma, shots = curve.data_processing.data_sort(
             series=data_allocation,
-=======
-        series, xdata, ydata, sigma, shots = curve.data_processing.data_sort(
-            series=series,
->>>>>>> 8628f239
             xdata=xdata,
             ydata=ydata,
             sigma=sigma,
             shots=shots,
         )
 
-        return CurveData(
+        return curve.CurveData(
             x=xdata,
             y=ydata,
             y_err=sigma,
