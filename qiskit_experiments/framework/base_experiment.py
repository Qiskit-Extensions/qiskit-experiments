# This code is part of Qiskit.
#
# (C) Copyright IBM 2021.
#
# This code is licensed under the Apache License, Version 2.0. You may
# obtain a copy of this license in the LICENSE.txt file in the root directory
# of this source tree or at http://www.apache.org/licenses/LICENSE-2.0.
#
# Any modifications or derivative works of this code must retain this
# copyright notice, and modified files need to carry a notice indicating
# that they have been altered from the originals.
"""
Base Experiment class.
"""

from abc import ABC, abstractmethod
import copy
from collections import OrderedDict
from typing import Sequence, Optional, Tuple, List, Dict, Union

from qiskit import transpile, QuantumCircuit
from qiskit.providers import Job, Backend
from qiskit.exceptions import QiskitError
from qiskit.qobj.utils import MeasLevel
from qiskit.providers.options import Options
from qiskit_experiments.framework import BackendData
from qiskit_experiments.framework.store_init_args import StoreInitArgs
from qiskit_experiments.framework.base_analysis import BaseAnalysis
from qiskit_experiments.framework.experiment_data import ExperimentData
from qiskit_experiments.framework.configs import ExperimentConfig
from qiskit_experiments.warnings import deprecate_arguments


class BaseExperiment(ABC, StoreInitArgs):
    """Abstract base class for experiments."""

    @deprecate_arguments({"qubits": "physical_qubits"}, "0.5")
    def __init__(
        self,
        physical_qubits: Sequence[int],
        analysis: Optional[BaseAnalysis] = None,
        backend: Optional[Backend] = None,
        experiment_type: Optional[str] = None,
    ):
        """Initialize the experiment object.

        Args:
            physical_qubits: list of physical qubits for the experiment.
            analysis: Optional, the analysis to use for the experiment.
            backend: Optional, the backend to run the experiment on.
            experiment_type: Optional, the experiment type string.

        Raises:
            QiskitError: If qubits contains duplicates.
        """
        # Experiment identification metadata
        self._type = experiment_type if experiment_type else type(self).__name__

        # Circuit parameters
        self._num_qubits = len(physical_qubits)
        self._physical_qubits = tuple(physical_qubits)
        if self._num_qubits != len(set(self._physical_qubits)):
            raise QiskitError("Duplicate qubits in physical qubits list.")

        # Experiment options
        self._experiment_options = self._default_experiment_options()
        self._transpile_options = self._default_transpile_options()
        self._run_options = self._default_run_options()

        # Store keys of non-default options
        self._set_experiment_options = set()
        self._set_transpile_options = set()
        self._set_run_options = set()
        self._set_analysis_options = set()

        # Set analysis
        self._analysis = None
        if analysis:
            self.analysis = analysis

        # Set backend
        # This should be called last in case `_set_backend` access any of the
        # attributes created during initialization
        self._backend = None
        self._backend_data = None
        if isinstance(backend, Backend):
            self._set_backend(backend)

    @property
    def experiment_type(self) -> str:
        """Return experiment type."""
        return self._type

    @property
    def physical_qubits(self) -> Tuple[int, ...]:
        """Return the device qubits for the experiment."""
        return self._physical_qubits

    @property
    def num_qubits(self) -> int:
        """Return the number of qubits for the experiment."""
        return self._num_qubits

    @property
    def analysis(self) -> Union[BaseAnalysis, None]:
        """Return the analysis instance for the experiment"""
        return self._analysis

    @analysis.setter
    def analysis(self, analysis: Union[BaseAnalysis, None]) -> None:
        """Set the analysis instance for the experiment"""
        if analysis is not None and not isinstance(analysis, BaseAnalysis):
            raise TypeError("Input is not a None or a BaseAnalysis subclass.")
        self._analysis = analysis

    @property
    def backend(self) -> Union[Backend, None]:
        """Return the backend for the experiment"""
        return self._backend

    @backend.setter
    def backend(self, backend: Union[Backend, None]) -> None:
        """Set the backend for the experiment"""
        if not isinstance(backend, Backend):
            raise TypeError("Input is not a backend.")
        self._set_backend(backend)

    def _set_backend(self, backend: Backend):
        """Set the backend for the experiment.

        Subclasses can override this method to extract additional
        properties from the supplied backend if required.
        """
        self._backend = backend
        self._backend_data = BackendData(backend)

    def copy(self) -> "BaseExperiment":
        """Return a copy of the experiment"""
        # We want to avoid a deep copy be default for performance so we
        # need to also copy the Options structures so that if they are
        # updated on the copy they don't effect the original.
        ret = copy.copy(self)
        if self.analysis:
            ret.analysis = self.analysis.copy()

        ret._experiment_options = copy.copy(self._experiment_options)
        ret._run_options = copy.copy(self._run_options)
        ret._transpile_options = copy.copy(self._transpile_options)

        ret._set_experiment_options = copy.copy(self._set_experiment_options)
        ret._set_transpile_options = copy.copy(self._set_transpile_options)
        ret._set_run_options = copy.copy(self._set_run_options)
        return ret

    def config(self) -> ExperimentConfig:
        """Return the config dataclass for this experiment"""
        args = tuple(getattr(self, "__init_args__", OrderedDict()).values())
        kwargs = dict(getattr(self, "__init_kwargs__", OrderedDict()))
        # Only store non-default valued options
        experiment_options = dict(
            (key, getattr(self._experiment_options, key)) for key in self._set_experiment_options
        )
        transpile_options = dict(
            (key, getattr(self._transpile_options, key)) for key in self._set_transpile_options
        )
        run_options = dict((key, getattr(self._run_options, key)) for key in self._set_run_options)
        return ExperimentConfig(
            cls=type(self),
            args=args,
            kwargs=kwargs,
            experiment_options=experiment_options,
            transpile_options=transpile_options,
            run_options=run_options,
        )

    @classmethod
    def from_config(cls, config: Union[ExperimentConfig, Dict]) -> "BaseExperiment":
        """Initialize an experiment from experiment config"""
        if isinstance(config, dict):
            config = ExperimentConfig(**dict)
        ret = cls(*config.args, **config.kwargs)
        if config.experiment_options:
            ret.set_experiment_options(**config.experiment_options)
        if config.transpile_options:
            ret.set_transpile_options(**config.transpile_options)
        if config.run_options:
            ret.set_run_options(**config.run_options)
        return ret

    def run(
        self,
        backend: Optional[Backend] = None,
        analysis: Optional[Union[BaseAnalysis, None]] = "default",
        timeout: Optional[float] = None,
        **run_options,
    ) -> ExperimentData:
        """Run an experiment and perform analysis.

        Args:
            backend: Optional, the backend to run the experiment on. This
                     will override any currently set backends for the single
                     execution.
            analysis: Optional, a custom analysis instance to use for performing
                      analysis. If None analysis will not be run. If ``"default"``
                      the experiments :meth:`analysis` instance will be used if
                      it contains one.
            timeout: Time to wait for experiment jobs to finish running before
                     cancelling.
            run_options: backend runtime options used for circuit execution.

        Returns:
            The experiment data object.

        Raises:
            QiskitError: If experiment is run with an incompatible existing
                         ExperimentData container.
        """

        if backend is not None or analysis != "default" or run_options:
            # Make a copy to update analysis or backend if one is provided at runtime
            experiment = self.copy()
            if backend:
                experiment._set_backend(backend)
            if isinstance(analysis, BaseAnalysis):
                experiment.analysis = analysis
            if run_options:
                experiment.set_run_options(**run_options)
        else:
            experiment = self

        if experiment.backend is None:
            raise QiskitError("Cannot run experiment, no backend has been set.")

        # Finalize experiment before executions
        experiment._finalize()

        # Generate and transpile circuits
        transpiled_circuits = experiment._transpiled_circuits()

        # Initialize result container
        experiment_data = experiment._initialize_experiment_data()

        # Run options
        run_opts = experiment.run_options.__dict__

        # Run jobs
        jobs = experiment._run_jobs(transpiled_circuits, **run_opts)
        experiment_data.add_jobs(jobs, timeout=timeout)

        # Optionally run analysis
        if analysis and experiment.analysis:
            return experiment.analysis.run(experiment_data)
        else:
            return experiment_data

    def _initialize_experiment_data(self) -> ExperimentData:
        """Initialize the return data container for the experiment run"""
        return ExperimentData(experiment=self)

    def _finalize(self):
        """Finalize experiment object before running jobs.

        Subclasses can override this method to set any final option
        values derived from other options or attributes of the
        experiment before `_run` is called.
        """
        pass

    def _run_jobs(self, circuits: List[QuantumCircuit], **run_options) -> List[Job]:
        """Run circuits on backend as 1 or more jobs."""
        # Get max circuits for job splitting
        max_circuits_option = getattr(self.experiment_options, "max_circuits", None)
        max_circuits_backend = self._backend_data.max_circuits
        if max_circuits_option and max_circuits_backend:
            max_circuits = min(max_circuits_option, max_circuits_backend)
        elif max_circuits_option:
            max_circuits = max_circuits_option
        else:
            max_circuits = max_circuits_backend

        # Run experiment jobs
        if max_circuits and len(circuits) > max_circuits:
            # Split jobs for backends that have a maximum job size
            job_circuits = [
                circuits[i : i + max_circuits] for i in range(0, len(circuits), max_circuits)
            ]
        else:
            # Run as single job
            job_circuits = [circuits]

        # Run jobs
        jobs = [self.backend.run(circs, **run_options) for circs in job_circuits]

        return jobs

    @abstractmethod
    def circuits(self) -> List[QuantumCircuit]:
        """Return a list of experiment circuits.

        Returns:
            A list of :class:`~qiskit.circuit.QuantumCircuit`.

        .. note::
            These circuits should be on qubits ``[0, .., N-1]`` for an
            *N*-qubit experiment. The circuits mapped to physical qubits
            are obtained via the internal :meth:`_transpiled_circuits` method.
        """
        # NOTE: Subclasses should override this method using the `options`
        # values for any explicit experiment options that affect circuit
        # generation

    def _add_spam_circuits(self, circuits):
        circ = QuantumCircuit(self.num_qubits)
        circ.measure_all()
        circ.metadata = {
            "experiment_type": self._type + ",SPAM cal",
            "qubits": self.physical_qubits,
        }

        circ_x = QuantumCircuit(self.num_qubits)
        circ_x.x(list(range(self.num_qubits)))
        circ_x.measure_all()
        circ_x.metadata = {
            "experiment_type": self._type + ",SPAM cal",
            "qubits": self.physical_qubits,
        }
        circuits.insert(0, circ_x)
        circuits.insert(0, circ)
        return circuits

    def _transpiled_circuits(self) -> List[QuantumCircuit]:
        """Return a list of experiment circuits, transpiled.

        This function can be overridden to define custom transpilation.
        """
        transpile_opts = copy.copy(self.transpile_options.__dict__)
        transpile_opts["initial_layout"] = list(self.physical_qubits)
        if self._experiment_options['add_SPAM_circuits']:
            circuits = self.circuits()
            circuits = self._add_spam_circuits(circuits)
            transpiled = transpile(circuits, self.backend, **transpile_opts)
            # assuming the analysis uses curve_analysis, so the SPAM circuits can be filtered out using filter_data
            filter_data = self.analysis.options.filter_data
            filter_data["experiment_type"] = self.experiment_type
            self.analysis.set_options(filter_data=filter_data)
        else:
            transpiled = transpile(self.circuits(), self.backend, **transpile_opts)

        return transpiled

    @classmethod
    def _default_experiment_options(cls) -> Options:
        """Default experiment options.

        Experiment Options:
            max_circuits (Optional[int]): The maximum number of circuits per job when
                running an experiment on a backend.
        """
        # Experiment subclasses should override this method to return
        # an `Options` object containing all the supported options for
        # that experiment and their default values. Only options listed
        # here can be modified later by the different methods for
        # setting options.
<<<<<<< HEAD
        return Options(add_SPAM_circuits=False)
=======
        return Options(max_circuits=None)
>>>>>>> 6a732f4b

    @property
    def experiment_options(self) -> Options:
        """Return the options for the experiment."""
        return self._experiment_options

    def set_experiment_options(self, **fields):
        """Set the experiment options.

        Args:
            fields: The fields to update the options

        Raises:
            AttributeError: If the field passed in is not a supported options
        """
        for field in fields:
            if not hasattr(self._experiment_options, field):
                raise AttributeError(
                    f"Options field {field} is not valid for {type(self).__name__}"
                )
        self._experiment_options.update_options(**fields)
        self._set_experiment_options = self._set_experiment_options.union(fields)

    @classmethod
    def _default_transpile_options(cls) -> Options:
        """Default transpiler options for transpilation of circuits"""
        # Experiment subclasses can override this method if they need
        # to set specific default transpiler options to transpile the
        # experiment circuits.
        return Options(optimization_level=0)

    @property
    def transpile_options(self) -> Options:
        """Return the transpiler options for the :meth:`run` method."""
        return self._transpile_options

    def set_transpile_options(self, **fields):
        """Set the transpiler options for :meth:`run` method.

        Args:
            fields: The fields to update the options

        Raises:
            QiskitError: If `initial_layout` is one of the fields.

        .. seealso:: The :ref:`guide_setting_options` guide for code example.
        """
        if "initial_layout" in fields:
            raise QiskitError(
                "Initial layout cannot be specified as a transpile option"
                " as it is determined by the experiment physical qubits."
            )
        self._transpile_options.update_options(**fields)
        self._set_transpile_options = self._set_transpile_options.union(fields)

    @classmethod
    def _default_run_options(cls) -> Options:
        """Default options values for the experiment :meth:`run` method."""
        return Options(meas_level=MeasLevel.CLASSIFIED)

    @property
    def run_options(self) -> Options:
        """Return options values for the experiment :meth:`run` method."""
        return self._run_options

    def set_run_options(self, **fields):
        """Set options values for the experiment  :meth:`run` method.

        Args:
            fields: The fields to update the options

        .. seealso:: The :ref:`guide_setting_options` guide for code example.
        """
        self._run_options.update_options(**fields)
        self._set_run_options = self._set_run_options.union(fields)

    def _metadata(self) -> Dict[str, any]:
        """Return experiment metadata for ExperimentData.

        Subclasses can override this method to add custom experiment
        metadata to the returned experiment result data.
        """
        metadata = {"physical_qubits": list(self.physical_qubits)}
        return metadata

    def __json_encode__(self):
        """Convert to format that can be JSON serialized"""
        return self.config()

    @classmethod
    def __json_decode__(cls, value):
        """Load from JSON compatible format"""
        return cls.from_config(value)<|MERGE_RESOLUTION|>--- conflicted
+++ resolved
@@ -361,11 +361,7 @@
         # that experiment and their default values. Only options listed
         # here can be modified later by the different methods for
         # setting options.
-<<<<<<< HEAD
-        return Options(add_SPAM_circuits=False)
-=======
-        return Options(max_circuits=None)
->>>>>>> 6a732f4b
+        return Options(max_circuits=None, add_SPAM_circuits=False)
 
     @property
     def experiment_options(self) -> Options:
