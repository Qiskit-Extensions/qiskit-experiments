--- conflicted
+++ resolved
@@ -12,11 +12,8 @@
 
 """Test the fine amplitude characterization and calibration experiments."""
 from test.base import QiskitExperimentsTestCase
-<<<<<<< HEAD
 import unittest
 from typing import Dict, List, Any
-=======
->>>>>>> 659559f1
 import numpy as np
 from ddt import ddt, data
 
