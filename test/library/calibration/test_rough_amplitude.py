# This code is part of Qiskit.
#
# (C) Copyright IBM 2021.
#
# This code is licensed under the Apache License, Version 2.0. You may
# obtain a copy of this license in the LICENSE.txt file in the root directory
# of this source tree or at http://www.apache.org/licenses/LICENSE-2.0.
#
# Any modifications or derivative works of this code must retain this
# copyright notice, and modified files need to carry a notice indicating
# that they have been altered from the originals.

"""Test rough amplitude calibration experiment classes."""

from test.base import QiskitExperimentsTestCase
import numpy as np

from qiskit import pulse
from qiskit.circuit import Parameter

from qiskit_experiments.calibration_management.basis_gate_library import FixedFrequencyTransmon
from qiskit_experiments.calibration_management import Calibrations
from qiskit_experiments.library import EFRoughXSXAmplitudeCal, RoughXSXAmplitudeCal
from qiskit_experiments.test.pulse_backend import SingleTransmonTestBackend


class TestRoughAmpCal(QiskitExperimentsTestCase):
    """A class to test the rough amplitude calibration experiments."""

    def setUp(self):
        """Setup the tests."""
        super().setUp()
        library = FixedFrequencyTransmon()

        self.backend = SingleTransmonTestBackend(noise=False, atol=1e-3)
        self.cals = Calibrations.from_backend(self.backend, libraries=[library])

    def test_circuits(self):
        """Test the quantum circuits."""
        test_amps = [-0.5, 0, 0.5]
        rabi = RoughXSXAmplitudeCal([0], self.cals, amplitudes=test_amps, backend=self.backend)

        circs = rabi._transpiled_circuits()

        for circ, amp in zip(circs, test_amps):
            self.assertEqual(circ.count_ops()["Rabi"], 1)

            d0 = pulse.DriveChannel(0)
            with pulse.build(name="x") as expected_x:
                pulse.play(pulse.Drag(160, amp, 40, 0), d0)

            self.assertEqual(circ.calibrations["Rabi"][((0,), (amp,))], expected_x)

    def test_update(self):
        """Test that the calibrations update properly."""

        tol = 0.01
        default_amp = 0.5 / self.backend.rabi_rate_01[0]

        rabi = RoughXSXAmplitudeCal(
            [0], self.cals, amplitudes=np.linspace(-0.1, 0.1, 11), backend=self.backend
        )
        expdata = rabi.run()
        self.assertExperimentDone(expdata)

        self.assertAlmostEqual(self.cals.get_parameter_value("amp", 0, "x"), default_amp, delta=tol)
        self.assertAlmostEqual(
            self.cals.get_parameter_value("amp", 0, "sx"), default_amp / 2, delta=tol
        )

        self.cals.add_parameter_value(int(4 * 160 / 5), "duration", (), schedule="x")
        rabi = RoughXSXAmplitudeCal(
            [0], self.cals, amplitudes=np.linspace(-0.1, 0.1, 11), backend=self.backend
        )
        expdata = rabi.run()
        self.assertExperimentDone(expdata)

        self.assertTrue(
            abs(self.cals.get_parameter_value("amp", 0, "x") * (4 / 5) - default_amp) < tol
        )
        self.assertTrue(
            abs(self.cals.get_parameter_value("amp", 0, "sx") * (4 / 5) - default_amp / 2) < tol
        )

    def test_circuit_roundtrip_serializable(self):
        """Test round trip JSON serialization"""
        test_amps = [-0.5, 0]
        rabi = RoughXSXAmplitudeCal([0], self.cals, amplitudes=test_amps, backend=self.backend)
        self.assertRoundTripSerializable(rabi._transpiled_circuits())

    def test_experiment_config(self):
        """Test converting to and from config works"""
        exp = RoughXSXAmplitudeCal([0], self.cals)
        config = exp.config()
        loaded_exp = RoughXSXAmplitudeCal.from_config(config)
        self.assertNotEqual(exp, loaded_exp)
        self.assertEqual(config, loaded_exp.config())


class TestSpecializations(QiskitExperimentsTestCase):
    """Test the specialized versions of the calibration."""

    @classmethod
    def setUpClass(cls):
        """Setup the tests"""
        super().setUpClass()

        library = FixedFrequencyTransmon()

        cls.backend = SingleTransmonTestBackend(noise=False, atol=1e-3)
        cls.cals = Calibrations.from_backend(cls.backend, libraries=[library])

        # Add some pulses on the 1-2 transition.
        d0 = pulse.DriveChannel(0)
        with pulse.build(name="x12") as x12:
            with pulse.frequency_offset(-300e6, d0):
                pulse.play(pulse.Drag(Parameter("duration"), Parameter("amp"), 40, 0.0), d0)

        with pulse.build(name="sx12") as sx12:
            with pulse.frequency_offset(-300e6, d0):
                pulse.play(pulse.Drag(Parameter("duration"), Parameter("amp"), 40, 0.0), d0)

        cls.cals.add_schedule(x12, 0)
        cls.cals.add_schedule(sx12, 0)
        cls.cals.add_parameter_value(0.4, "amp", 0, "x12")
        cls.cals.add_parameter_value(0.2, "amp", 0, "sx12")
        cls.cals.add_parameter_value(160, "duration", 0, "x12")
        cls.cals.add_parameter_value(160, "duration", 0, "sx12")

    def test_ef_circuits(self):
        """Test that we get the expected circuits with calibrations for the EF experiment."""

        test_amps = [-0.5, 0, 0.5]
        rabi_ef = EFRoughXSXAmplitudeCal([0], self.cals, amplitudes=test_amps, backend=self.backend)

        circs = rabi_ef._transpiled_circuits()

        for circ, amp in zip(circs, test_amps):

            self.assertEqual(circ.count_ops()["x"], 1)
            self.assertEqual(circ.count_ops()["Rabi"], 1)

            d0 = pulse.DriveChannel(0)
            with pulse.build(name="x") as expected_x:
                pulse.play(pulse.Drag(160, 0.5, 40, 0), d0)

            with pulse.build(name="x12") as expected_x12:
                with pulse.frequency_offset(-300e6, d0):
                    pulse.play(pulse.Drag(160, amp, 40, 0), d0)

            self.assertEqual(circ.calibrations["x"][((0,), ())], expected_x)
            self.assertEqual(circ.calibrations["Rabi"][((0,), (amp,))], expected_x12)

    def test_ef_update(self):
        """Test that we properly update the pulses on the 1<->2 transition."""

<<<<<<< HEAD
        tol = 0.01
        default_amp = 0.5 / self.backend.rabi_rate_12[0]
=======
        tol = 0.05
        default_amp = 0.5 / self.backend.rabi_rate_12
>>>>>>> 8cc20dfe

        rabi_ef = EFRoughXSXAmplitudeCal(
            [0], self.cals, amplitudes=np.linspace(-0.1, 0.1, 11), backend=self.backend
        )
        rabi_ef.set_run_options(shots=200)
        expdata = rabi_ef.run()
        self.assertExperimentDone(expdata)

        self.assertAlmostEqual(
            self.cals.get_parameter_value("amp", 0, "x12"), default_amp, delta=tol
        )
        self.assertAlmostEqual(
            self.cals.get_parameter_value("amp", 0, "sx12"), default_amp / 2, delta=tol
        )

        self.cals.add_parameter_value(int(4 * 160 / 5), "duration", 0, "x12")
        self.cals.add_parameter_value(int(4 * 160 / 5), "duration", 0, "sx12")
        rabi_ef = EFRoughXSXAmplitudeCal([0], self.cals, amplitudes=np.linspace(-0.1, 0.1, 11))
        rabi_ef.set_run_options(shots=200)
        expdata = rabi_ef.run(self.backend)
        self.assertExperimentDone(expdata)

        self.assertTrue(
            abs(self.cals.get_parameter_value("amp", 0, "x12") * (4 / 5) - default_amp) < tol
        )
        self.assertTrue(
            abs(self.cals.get_parameter_value("amp", 0, "sx12") * (4 / 5) - default_amp / 2) < tol
        )<|MERGE_RESOLUTION|>--- conflicted
+++ resolved
@@ -154,13 +154,8 @@
     def test_ef_update(self):
         """Test that we properly update the pulses on the 1<->2 transition."""
 
-<<<<<<< HEAD
-        tol = 0.01
-        default_amp = 0.5 / self.backend.rabi_rate_12[0]
-=======
         tol = 0.05
         default_amp = 0.5 / self.backend.rabi_rate_12
->>>>>>> 8cc20dfe
 
         rabi_ef = EFRoughXSXAmplitudeCal(
             [0], self.cals, amplitudes=np.linspace(-0.1, 0.1, 11), backend=self.backend
