[tox]
<<<<<<< HEAD
minversion = 2.1
envlist = py311,py310,py39,py38,py37,lint
skipsdist = True
=======
minversion = 3.3.0
envlist = py310,py39,py38,py37,lint
isolated_build = true
>>>>>>> cbbe0f1d

[testenv]
usedevelop = True
install_command = pip install -U {opts} {packages}
setenv =
  VIRTUAL_ENV={envdir}
  QISKIT_SUPPRESS_PACKAGING_WARNINGS=Y
deps =
  git+https://github.com/Qiskit/qiskit-ibmq-provider
  git+https://github.com/jupyter/jupyter-sphinx
  -r{toxinidir}/requirements-dev.txt
passenv =
  OMP_NUM_THREADS
  QISKIT_PARALLEL
  RAYON_NUM_THREADS
  QISKIT_IBM_*
commands = stestr run {posargs}

[testenv:lint]
envdir = .tox/lint
commands =
  black --check {posargs} qiskit_experiments test tools setup.py
  pylint -rn -j 0 --rcfile={toxinidir}/.pylintrc qiskit_experiments/ test/ tools/
  python tools/verify_headers.py

[testenv:lint-incr]
envdir = .tox/lint
basepython = python3
allowlist_externals = git
commands =
  black --check {posargs} qiskit_experiments test tools setup.py
  -git fetch -q https://github.com/Qiskit/qiskit-experiments :lint_incr_latest
  {toxinidir}/tools/pylint_incr.py -rn -j4 -sn --paths :/qiskit_experiments/*.py :/test/*.py :/tools/*.py
  {toxinidir}/tools/verify_headers.py qiskit_experiments test tools

[testenv:black]
envdir = .tox/lint
commands = black {posargs} qiskit_experiments test tools setup.py

[testenv:docs]
passenv = EXPERIMENTS_DEV_DOCS
commands =
  sphinx-build -b html {posargs} docs/ docs/_build/html

[testenv:docsnorst]
passenv = EXPERIMENTS_DEV_DOCS
setenv = 
  QISKIT_DOCS_SKIP_RST = 1
commands =
  sphinx-build -b html {posargs} docs/ docs/_build/html

[pycodestyle]
max-line-length = 100<|MERGE_RESOLUTION|>--- conflicted
+++ resolved
@@ -1,13 +1,7 @@
 [tox]
-<<<<<<< HEAD
-minversion = 2.1
+minversion = 3.3.0
 envlist = py311,py310,py39,py38,py37,lint
-skipsdist = True
-=======
-minversion = 3.3.0
-envlist = py310,py39,py38,py37,lint
 isolated_build = true
->>>>>>> cbbe0f1d
 
 [testenv]
 usedevelop = True
