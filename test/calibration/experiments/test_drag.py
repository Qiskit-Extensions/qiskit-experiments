# This code is part of Qiskit.
#
# (C) Copyright IBM 2021.
#
# This code is licensed under the Apache License, Version 2.0. You may
# obtain a copy of this license in the LICENSE.txt file in the root directory
# of this source tree or at http://www.apache.org/licenses/LICENSE-2.0.
#
# Any modifications or derivative works of this code must retain this
# copyright notice, and modified files need to carry a notice indicating
# that they have been altered from the originals.

"""Test drag calibration experiment."""

import numpy as np

from qiskit.test import QiskitTestCase
from qiskit.circuit import Parameter
from qiskit.exceptions import QiskitError
from qiskit.pulse import DriveChannel, Drag
import qiskit.pulse as pulse
from qiskit.qobj.utils import MeasLevel
from qiskit import transpile

from qiskit_experiments.exceptions import CalibrationError
from qiskit_experiments.library import RoughDrag, RoughDragCal
from qiskit_experiments.test.mock_iq_backend import DragBackend
from qiskit_experiments.calibration_management.basis_gate_library import FixedFrequencyTransmon
from qiskit_experiments.calibration_management import BackendCalibrations


class TestDragEndToEnd(QiskitTestCase):
    """Test the drag experiment."""

    def setUp(self):
        """Setup some schedules."""
        super().setUp()

        beta = Parameter("β")

        with pulse.build(name="xp") as xp:
            pulse.play(Drag(duration=160, amp=0.208519, sigma=40, beta=beta), DriveChannel(0))

        self.x_plus = xp
        self.test_tol = 0.05

    def test_reps(self):
        """Test that setting reps raises and error if reps is not of length three."""

        drag = RoughDrag(0, self.x_plus)

        with self.assertRaises(CalibrationError):
            drag.set_experiment_options(reps=[1, 2, 3, 4])

    def test_end_to_end(self):
        """Test the drag experiment end to end."""

        backend = DragBackend(gate_name="xp")

        drag = RoughDrag(1, self.x_plus)

        expdata = drag.run(backend).block_for_results()
        result = expdata.analysis_results(1)

        self.assertTrue(abs(result.value.value - backend.ideal_beta) < self.test_tol)
        self.assertEqual(result.quality, "good")

        # Small leakage will make the curves very flat, in this case one should
        # rather increase beta.
        backend = DragBackend(error=0.0051, gate_name="xp")

        drag = RoughDrag(0, self.x_plus)
        drag.set_analysis_options(p0={"beta": 1.2})
        exp_data = drag.run(backend).block_for_results()
        result = exp_data.analysis_results(1)

        self.assertTrue(abs(result.value.value - backend.ideal_beta) < self.test_tol)
        self.assertEqual(result.quality, "good")

        # Large leakage will make the curves oscillate quickly.
        backend = DragBackend(error=0.05, gate_name="xp")

        drag = RoughDrag(1, self.x_plus, betas=np.linspace(-4, 4, 31))
        drag.set_run_options(shots=200)
        drag.set_analysis_options(p0={"beta": 1.8, "freq0": 0.08, "freq1": 0.16, "freq2": 0.32})
        exp_data = drag.run(backend).block_for_results()
        result = exp_data.analysis_results(1)

        meas_level = exp_data.metadata["job_metadata"][-1]["run_options"]["meas_level"]

        self.assertEqual(meas_level, MeasLevel.CLASSIFIED)
        self.assertTrue(abs(result.value.value - backend.ideal_beta) < self.test_tol)
        self.assertEqual(result.quality, "good")


class TestDragCircuits(QiskitTestCase):
    """Test the circuits of the drag calibration."""

    def setUp(self):
        """Setup some schedules."""
        super().setUp()

        beta = Parameter("β")

        with pulse.build(name="xp") as xp:
            pulse.play(Drag(duration=160, amp=0.208519, sigma=40, beta=beta), DriveChannel(0))

        self.x_plus = xp

    def test_default_circuits(self):
        """Test the default circuit."""

        backend = DragBackend(error=0.005, gate_name="xp")

        drag = RoughDrag(0, self.x_plus)
        drag.set_experiment_options(reps=[2, 4, 8])
        drag.backend = DragBackend(gate_name="xp")
        circuits = drag.circuits()

        for idx, expected in enumerate([4, 8, 16]):
            ops = transpile(circuits[idx * 51], backend).count_ops()
            self.assertEqual(ops["xp"], expected)

    def test_raise_multiple_parameter(self):
        """Check that the experiment raises with unassigned parameters."""

        beta = Parameter("β")
        amp = Parameter("amp")

        with pulse.build(name="xp") as xp:
            pulse.play(Drag(duration=160, amp=amp, sigma=40, beta=beta), DriveChannel(0))

        with self.assertRaises(QiskitError):
            RoughDrag(1, xp, betas=np.linspace(-3, 3, 21))


class TestRoughDragCalUpdate(QiskitTestCase):
    """Test that a Drag calibration experiment properly updates the calibrations."""

    def setUp(self):
        """Setup the tests"""
        super().setUp()

        library = FixedFrequencyTransmon()

        self.backend = DragBackend(gate_name="x")
        self.cals = BackendCalibrations(self.backend, library)
        self.test_tol = 0.05

    def test_update(self):
        """Test that running RoughDragCal updates the calibrations."""

<<<<<<< HEAD
        qubit = 0
        prev_beta = self.cals.get_parameter_value("β", (0, ), "x")
        self.assertEqual(prev_beta, 0)

        RoughDragCal(qubit, self.cals, backend=self.backend).run().block_for_results()

        new_beta = self.cals.get_parameter_value("β", (0,), "x")
        self.assertTrue(abs(new_beta - self.backend.ideal_beta) < self.test_tol)
        self.assertTrue(abs(new_beta) > self.test_tol)
=======
        with self.assertRaises(CalibrationError):
            drag.set_experiment_options(reps=[1, 2, 3, 4])

    def test_experiment_config(self):
        """Test converting to and from config works"""
        exp = DragCal(0)
        config = exp.config
        loaded_exp = DragCal.from_config(config)
        self.assertNotEqual(exp, loaded_exp)
        self.assertEqual(config, loaded_exp.config)
>>>>>>> 36ebe27d
<|MERGE_RESOLUTION|>--- conflicted
+++ resolved
@@ -150,7 +150,6 @@
     def test_update(self):
         """Test that running RoughDragCal updates the calibrations."""
 
-<<<<<<< HEAD
         qubit = 0
         prev_beta = self.cals.get_parameter_value("β", (0, ), "x")
         self.assertEqual(prev_beta, 0)
@@ -160,15 +159,11 @@
         new_beta = self.cals.get_parameter_value("β", (0,), "x")
         self.assertTrue(abs(new_beta - self.backend.ideal_beta) < self.test_tol)
         self.assertTrue(abs(new_beta) > self.test_tol)
-=======
-        with self.assertRaises(CalibrationError):
-            drag.set_experiment_options(reps=[1, 2, 3, 4])
 
     def test_experiment_config(self):
         """Test converting to and from config works"""
-        exp = DragCal(0)
+        exp = RoughDragCal(0, self.cals, backend=self.backend)
         config = exp.config
-        loaded_exp = DragCal.from_config(config)
+        loaded_exp = RoughDragCal.from_config(config)
         self.assertNotEqual(exp, loaded_exp)
-        self.assertEqual(config, loaded_exp.config)
->>>>>>> 36ebe27d
+        self.assertEqual(config, loaded_exp.config)