# -*- coding: utf-8 -*-

# This code is part of Qiskit.
#
# (C) Copyright IBM 2021.
#
# This code is licensed under the Apache License, Version 2.0. You may
# obtain a copy of this license in the LICENSE.txt file in the root directory
# of this source tree or at http://www.apache.org/licenses/LICENSE-2.0.
#
# Any modifications or derivative works of this code must retain this
# copyright notice, and modified files need to carry a notice indicating
# that they have been altered from the originals.
"""
Test T1 experiment
"""

import numpy as np
from qiskit.test import QiskitTestCase
from qiskit.providers import BackendV1
from qiskit.providers.options import Options
from qiskit.providers.models import QasmBackendConfiguration
from qiskit.result import Result
from qiskit_experiments.experiment_data import ExperimentData
from qiskit_experiments.composite import ParallelExperiment
from qiskit_experiments.characterization import T1, T1Analysis
from qiskit_experiments.test.utils import FakeJob


class T1Backend(BackendV1):
    """
    A simple and primitive backend, to be run by the T1 tests
    """

    def __init__(self, t1, initial_prob1=None, readout0to1=None, readout1to0=None, dt_factor=None):
        """
        Initialize the T1 backend
        """

        dt_factor_in_ns = dt_factor * 1e9 if dt_factor is not None else None

        configuration = QasmBackendConfiguration(
            backend_name="t1_simulator",
            backend_version="0",
            n_qubits=int(1e6),
            basis_gates=["barrier", "x", "delay", "measure"],
            gates=[],
            local=True,
            simulator=True,
            conditional=False,
            open_pulse=False,
            memory=False,
            max_shots=int(1e6),
            coupling_map=None,
            dt=dt_factor_in_ns,
        )

        self._t1 = t1
        self._initial_prob1 = initial_prob1
        self._readout0to1 = readout0to1
        self._readout1to0 = readout1to0
        self._dt_factor = dt_factor
        self._rng = np.random.default_rng(0)
        super().__init__(configuration)

    @classmethod
    def _default_options(cls):
        """Default options of the test backend."""
        return Options(shots=1024)

    def run(self, run_input, **options):
        """
        Run the T1 backend
        """
        self.options.update_options(**options)
        shots = self.options.get("shots")

        result = {
            "backend_name": "T1 backend",
            "backend_version": "0",
            "qobj_id": 0,
            "job_id": 0,
            "success": True,
            "results": [],
        }

        for circ in run_input:
            nqubits = circ.num_qubits
            qubit_indices = {bit: idx for idx, bit in enumerate(circ.qubits)}
            clbit_indices = {bit: idx for idx, bit in enumerate(circ.clbits)}
            counts = dict()

            if self._readout0to1 is None:
                ro01 = np.zeros(nqubits)
            else:
                ro01 = self._readout0to1

            if self._readout1to0 is None:
                ro10 = np.zeros(nqubits)
            else:
                ro10 = self._readout1to0

            for _ in range(shots):
                if self._initial_prob1 is None:
                    prob1 = np.zeros(nqubits)
                else:
                    prob1 = self._initial_prob1.copy()

                clbits = np.zeros(circ.num_clbits, dtype=int)

                for op, qargs, cargs in circ.data:
                    qubit = qubit_indices[qargs[0]]
                    if op.name == "x":
                        prob1[qubit] = 1 - prob1[qubit]
                    elif op.name == "delay":
                        delay = op.params[0]
                        prob1[qubit] = prob1[qubit] * np.exp(-delay / self._t1[qubit])
                    elif op.name == "measure":
                        meas_res = self._rng.binomial(
                            1, prob1[qubit] * (1 - ro10[qubit]) + (1 - prob1[qubit]) * ro01[qubit]
                        )
                        clbit = clbit_indices[cargs[0]]
                        clbits[clbit] = meas_res
                        prob1[qubit] = meas_res

                clstr = ""
                for clbit in clbits[::-1]:
                    clstr = clstr + str(clbit)

                if clstr in counts:
                    counts[clstr] += 1
                else:
                    counts[clstr] = 1

            result["results"].append(
                {
                    "shots": shots,
                    "success": True,
                    "header": {"metadata": circ.metadata},
                    "data": {"counts": counts},
                }
            )

        return FakeJob(self, result=Result.from_dict(result))


class TestT1(QiskitTestCase):
    """
    Test measurement of T1
    """

    def test_t1_end2end(self):
        """
        Test T1 experiment using a simulator.
        """

        dt_factor = 2e-7

        t1 = 25e-6
        backend = T1Backend(
            [t1 / dt_factor],
            initial_prob1=[0.02],
            readout0to1=[0.02],
            readout1to0=[0.02],
            dt_factor=dt_factor,
        )

        delays = list(
            range(
                int(1e-6 / dt_factor),
                int(40e-6 / dt_factor),
                int(3e-6 / dt_factor),
            )
        )

        exp = T1(0, delays, unit="dt")
        exp.set_analysis_options(amplitude_guess=1, t1_guess=t1 / dt_factor, offset_guess=0)
        exp_data = exp.run(backend, shots=10000)
        exp_data.block_for_results()  # Wait for analysis to finish.
        res = exp_data.analysis_result(0)

        self.assertEqual(res.quality, "good")
        self.assertAlmostEqual(res.data()["value"], t1, delta=3)

    def test_t1_parallel(self):
        """
        Test parallel experiments of T1 using a simulator.
        """

        t1 = [25, 15]
        delays = list(range(1, 40, 3))

        exp0 = T1(0, delays)
        exp2 = T1(2, delays)
        par_exp = ParallelExperiment([exp0, exp2])
        res = par_exp.run(T1Backend([t1[0], None, t1[1]]))
        res.block_for_results()

        for i in range(2):
            sub_res = res.component_experiment_data(i).analysis_result(0)
<<<<<<< HEAD
            self.assertTrue(sub_res.quality, "good")
            self.assertAlmostEqual(sub_res.data()["value"], t1[i], delta=3)
=======
            self.assertEqual(sub_res["quality"], "computer_good")
            self.assertAlmostEqual(sub_res["value"], t1[i], delta=3)
>>>>>>> 11d392ad

    def test_t1_parallel_different_analysis_options(self):
        """
        Test parallel experiments of T1 using a simulator, for the case where
        the sub-experiments have different analysis options
        """

        t1 = 25
        delays = list(range(1, 40, 3))

        exp0 = T1(0, delays)
        exp0.set_analysis_options(t1_bounds=[10, 30])
        exp1 = T1(1, delays)
        exp1.set_analysis_options(t1_bounds=[100, 200])

        par_exp = ParallelExperiment([exp0, exp1])
        res = par_exp.run(T1Backend([t1, t1]))

        sub_res = []
        for i in range(2):
            sub_res.append(res.component_experiment_data(i).analysis_result(0))

        self.assertEqual(sub_res[0]["quality"], "computer_good")
        self.assertAlmostEqual(sub_res[0]["value"], t1, delta=3)
        self.assertFalse(sub_res[1]["success"])

    def test_t1_analysis(self):
        """
        Test T1Analysis
        """

        data = ExperimentData()
        numbers = [750, 1800, 2750, 3550, 4250, 4850, 5450, 5900, 6400, 6800, 7000, 7350, 7700]

        for i, count0 in enumerate(numbers):
            data.add_data(
                {
                    "counts": {"0": count0, "1": 10000 - count0},
                    "metadata": {
                        "xval": 3 * i + 1,
                        "experiment_type": "T1",
                        "qubit": 0,
                        "unit": "ns",
                        "dt_factor_in_sec": None,
                    },
                }
            )

        res = T1Analysis()._run_analysis(data)[0][0]
        self.assertEqual(res.quality, "good")
        self.assertAlmostEqual(res.data()["value"], 25e-9, delta=3)

    def test_t1_metadata(self):
        """
        Test the circuits metadata
        """

        delays = list(range(1, 40, 3))
        exp = T1(0, delays, unit="ms")
        circs = exp.circuits()

        self.assertEqual(len(circs), len(delays))

        for delay, circ in zip(delays, circs):
            self.assertEqual(
                circ.metadata,
                {
                    "experiment_type": "T1",
                    "qubit": 0,
                    "xval": delay,
                    "unit": "ms",
                },
            )

    def test_t1_low_quality(self):
        """
        A test where the fit's quality will be low
        """

        data = ExperimentData()

        for i in range(10):
            data.add_data(
                {
                    "counts": {"0": 10, "1": 10},
                    "metadata": {
                        "xval": i,
                        "experiment_type": "T1",
                        "qubit": 0,
                        "unit": "ns",
                        "dt_factor_in_sec": None,
                    },
                }
            )

        res = T1Analysis()._run_analysis(data)[0][0]
        self.assertEqual(res.quality, "bad")<|MERGE_RESOLUTION|>--- conflicted
+++ resolved
@@ -198,13 +198,8 @@
 
         for i in range(2):
             sub_res = res.component_experiment_data(i).analysis_result(0)
-<<<<<<< HEAD
-            self.assertTrue(sub_res.quality, "good")
+            self.assertEqual(sub_res.quality, "good")
             self.assertAlmostEqual(sub_res.data()["value"], t1[i], delta=3)
-=======
-            self.assertEqual(sub_res["quality"], "computer_good")
-            self.assertAlmostEqual(sub_res["value"], t1[i], delta=3)
->>>>>>> 11d392ad
 
     def test_t1_parallel_different_analysis_options(self):
         """
@@ -222,14 +217,15 @@
 
         par_exp = ParallelExperiment([exp0, exp1])
         res = par_exp.run(T1Backend([t1, t1]))
+        res.block_for_results()
 
         sub_res = []
         for i in range(2):
             sub_res.append(res.component_experiment_data(i).analysis_result(0))
 
-        self.assertEqual(sub_res[0]["quality"], "computer_good")
-        self.assertAlmostEqual(sub_res[0]["value"], t1, delta=3)
-        self.assertFalse(sub_res[1]["success"])
+        self.assertEqual(sub_res[0].quality, "computer_good")
+        self.assertAlmostEqual(sub_res[0].data()["value"], t1, delta=3)
+        self.assertFalse(sub_res[1].data()["success"])
 
     def test_t1_analysis(self):
         """
