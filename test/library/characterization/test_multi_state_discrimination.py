--- conflicted
+++ resolved
@@ -65,13 +65,7 @@
         sigma_x = pulse_x.sigma
         with pulse.build(name="x12") as x12:
             pulse.shift_frequency(anharm, d0)
-<<<<<<< HEAD
-            pulse.play(
-                pulse.Gaussian(dur_x, amp_x * self.backend.rabi_rate_12[0], sigma_x, beta_x), d0
-            )
-=======
             pulse.play(pulse.Gaussian(dur_x, amp_x * self.backend.rabi_rate_12, sigma_x), d0)
->>>>>>> 8cc20dfe
             pulse.shift_frequency(-anharm, d0)
 
         self.schedules = {"x12": x12}
