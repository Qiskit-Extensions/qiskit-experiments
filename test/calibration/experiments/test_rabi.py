--- conflicted
+++ resolved
@@ -110,11 +110,7 @@
         data.block_for_results()
         result = data.analysis_results()
 
-<<<<<<< HEAD
-        self.assertTrue(f"The input key {fail_key} was not found" in result.extra["error_message"])
-=======
         self.assertEqual(len(result), 0)
->>>>>>> 5530e5a4
 
 
 class TestEFRabi(QiskitTestCase):
@@ -135,12 +131,7 @@
         rabi.set_experiment_options(amplitudes=np.linspace(-0.95, 0.95, 21))
         expdata = rabi.run(backend)
         expdata.block_for_results()
-<<<<<<< HEAD
-        result = expdata.analysis_results(0)
-        result_data = result.extra
-=======
         result = expdata.analysis_results(1)
->>>>>>> 5530e5a4
 
         self.assertEqual(result.quality, "good")
         self.assertTrue(abs(result.value.value - backend.rabi_rate) < test_tol)
