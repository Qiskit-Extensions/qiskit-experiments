--- conflicted
+++ resolved
@@ -1378,10 +1378,4 @@
         self.assertEqual(
             cals.get_parameter_value("qubit_lo_freq", (0,)),
             backend.defaults().qubit_freq_est[0],
-<<<<<<< HEAD
-        )
-
-        self.addCleanup(self._remove_files, self._prefix)
-=======
-        )
->>>>>>> 3a7b5767
+        )