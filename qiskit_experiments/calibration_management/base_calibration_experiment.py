--- conflicted
+++ resolved
@@ -389,17 +389,14 @@
         """
         experiment_data = super().run(backend, analysis, **run_options)
 
-<<<<<<< HEAD
         experiment_data.metadata["calibrations"] = {
             "calibrations": self._cals.serialize(),
             "backend name": self._cals.backend.name(),
         }
+        
+        self._add_cal_metadata(experiment_data)
 
         # Add the update callback
-=======
-        self._add_cal_metadata(experiment_data)
-
->>>>>>> d8202f4e
         if self.auto_update and analysis:
             experiment_data.add_analysis_callback(self.update_calibrations)
 
