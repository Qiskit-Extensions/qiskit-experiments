--- conflicted
+++ resolved
@@ -16,12 +16,7 @@
 import numpy as np
 from ddt import ddt, data
 
-<<<<<<< HEAD
-import qiskit.pulse as pulse
-=======
 from qiskit import pulse
-from qiskit.providers.fake_provider import FakeArmonkV2
->>>>>>> d821de7b
 
 from qiskit_experiments.library import (
     FineFrequency,
@@ -84,13 +79,8 @@
         backend = MockIQBackend(exp_helper)
         exp_helper.dt = BackendData(backend).dt
 
-<<<<<<< HEAD
-        fine_freq = FineFrequencyCal(0, self.cals, backend)
+        fine_freq = FineFrequencyCal([0], self.cals, backend)
         armonk_freq = FakeArmonkV2Pulse().defaults().qubit_freq_est[0]
-=======
-        fine_freq = FineFrequencyCal([0], self.cals, backend)
-        armonk_freq = BackendData(FakeArmonkV2()).drive_freqs[0]
->>>>>>> d821de7b
 
         freq_before = self.cals.get_parameter_value(self.cals.__drive_freq_parameter__, 0)
 
