--- conflicted
+++ resolved
@@ -120,46 +120,14 @@
         Raises:
             CalibrationError: If the analysis result does not contain a frequency variable.
         """
-<<<<<<< HEAD
-        result = BaseUpdater._get_result(exp_data, result_index)
-
-        if cls.__fit_parameter__ not in result.extra["popt_keys"]:
-            raise CalibrationError(
-                f"{cls.__name__} updates from analysis classes "
-                f"which report {cls.__fit_parameter__} in popt."
-            )
-
-        param = parameter
-        value = result.value.value[result.extra["popt_keys"].index(cls.__fit_parameter__)]
-=======
         fit_parameter = fit_parameter or cls.__fit_parameter__
         value = BaseUpdater.get_value(exp_data, fit_parameter, result_index)
->>>>>>> 1c3d3e18
 
         cls._add_parameter_value(
             calibrations, exp_data, value, parameter, schedule=schedule, group=group
         )
 
     @staticmethod
-<<<<<<< HEAD
-    def _get_result(exp_data: ExperimentData, result_index: Optional[int] = None):
-        """Internal helper method to extract results.
-
-        Args:
-            exp_data: The experiment data from which to extract the result.
-            result_index: The index of the result.
-
-        Returns:
-             The result at the given index or the first one starting with
-             :code:`PARAMS_ENTRY_PREFIX`.
-        """
-        if result_index is None:
-            return [
-                r for r in exp_data.analysis_results() if r.name.startswith(PARAMS_ENTRY_PREFIX)
-            ][0]
-        else:
-            return exp_data.analysis_results(index=result_index)
-=======
     def get_value(exp_data: ExperimentData, param_name: str, index: Optional[int] = -1) -> float:
         """A helper method to extract values from experiment data instances."""
         candidates = exp_data.analysis_results(param_name)
@@ -167,7 +135,6 @@
             return candidates[index].value.value
         else:
             return candidates.value.value
->>>>>>> 1c3d3e18
 
 
 class Frequency(BaseUpdater):
@@ -263,7 +230,7 @@
         if sigma is None:
             raise CalibrationError(f"Could not infer sigma from {schedule}.")
 
-        d_theta = exp_data.analysis_results("d_theta")[result_index].value
+        d_theta = BaseUpdater.get_value(exp_data, "d_theta", result_index)
 
         d_delta = -0.25 * np.sqrt(np.pi) * d_theta * sigma / ((target_angle ** 2) / 4)
 
@@ -312,11 +279,6 @@
         if angles_schedules is None:
             angles_schedules = [(np.pi, "amp", "xp")]
 
-<<<<<<< HEAD
-        result = BaseUpdater._get_result(exp_data, result_index)
-
-=======
->>>>>>> 1c3d3e18
         if isinstance(exp_data.experiment, Rabi):
             rate = 2 * np.pi * BaseUpdater.get_value(exp_data, "rabi_rate", result_index)
 
