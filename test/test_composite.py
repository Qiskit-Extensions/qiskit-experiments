--- conflicted
+++ resolved
@@ -15,21 +15,15 @@
 import copy
 import uuid
 
-<<<<<<< HEAD
-from test.fake_experiment import FakeExperiment
-=======
 from test.fake_backend import FakeBackend
 from test.fake_experiment import FakeExperiment, FakeAnalysis
-from test.fake_service import FakeService
->>>>>>> 5ee928a3
 from test.base import QiskitExperimentsTestCase
 
 from qiskit import QuantumCircuit
 from qiskit.result import Result
 
 from qiskit_experiments.test.utils import FakeJob
-from qiskit_experiments.test.fake_backend import FakeBackend
-from qiskit_experiments.test.fake_service import FakeService
+from qiskit_experiments.test import FakeService
 from qiskit_experiments.framework import (
     ParallelExperiment,
     Options,
