# This code is part of Qiskit.
#
# (C) Copyright IBM 2021.
#
# This code is licensed under the Apache License, Version 2.0. You may
# obtain a copy of this license in the LICENSE.txt file in the root directory
# of this source tree or at http://www.apache.org/licenses/LICENSE-2.0.
#
# Any modifications or derivative works of this code must retain this
# copyright notice, and modified files need to carry a notice indicating
# that they have been altered from the originals.

"""Experiment database service abstract interface."""

from abc import ABC, abstractmethod
from typing import Optional, Dict, List, Any, Union, Tuple, Type
import json

from .device_component import DeviceComponent


class DatabaseService:
    """Base common type for all versioned DatabaseService abstract classes.

    Note this class should not be inherited from directly, it is intended
    to be used for type checking. When implementing a subclass you should use
    the versioned abstract classes as the parent class and not this class
    directly.
    """

    version = 0


class DatabaseServiceV1(DatabaseService, ABC):
    """Interface for providing experiment database service.

    This class defines the interface ``qiskit_experiments`` expects from an
    experiment database service.

    An experiment database service allows you to store experiment data and metadata
    in a database. An experiment can have one or more jobs, analysis results,
    and figures.

    Each implementation of this service may use different data structure and
    should issue a warning on unsupported keywords.
    """

    version = 1

    @abstractmethod
    def create_experiment(
        self,
        experiment_type: str,
        backend_name: str,
        metadata: Optional[Dict] = None,
        experiment_id: Optional[str] = None,
        parent_id: Optional[str] = None,
        job_ids: Optional[List[str]] = None,
        tags: Optional[List[str]] = None,
        notes: Optional[str] = None,
        json_encoder: Type[json.JSONEncoder] = json.JSONEncoder,
        **kwargs: Any,
    ) -> str:
        """Create a new experiment in the database.

        Args:
            experiment_type: Experiment type.
            backend_name: Name of the backend the experiment ran on.
            metadata: Experiment metadata.
            experiment_id: Experiment ID. It must be in the ``uuid4`` format.
                One will be generated if not supplied.
            parent_id: The experiment ID of the parent experiment.
                The parent experiment must exist, must be on the same backend as the child,
                and an experiment cannot be its own parent.
            job_ids: IDs of experiment jobs.
            tags: Tags to be associated with the experiment.
            notes: Freeform notes about the experiment.
            json_encoder: Custom JSON encoder to use to encode the experiment.
            kwargs: Additional keywords supported by the service provider.

        Returns:
            Experiment ID.

        Raises:
            DbExperimentEntryExists: If the experiment already exists.
        """
        pass

    @abstractmethod
    def update_experiment(
        self,
        experiment_id: str,
        metadata: Optional[Dict] = None,
        job_ids: Optional[List[str]] = None,
        notes: Optional[str] = None,
        tags: Optional[List[str]] = None,
        **kwargs: Any,
    ) -> None:
        """Update an existing experiment.

        Args:
            experiment_id: Experiment ID.
            metadata: Experiment metadata.
            job_ids: IDs of experiment jobs.
            notes: Freeform notes about the experiment.
            tags: Tags to be associated with the experiment.
            kwargs: Additional keywords supported by the service provider.

        Raises:
            DbExperimentEntryNotFound: If the experiment does not exist.
        """
        pass

    @abstractmethod
    def experiment(
        self, experiment_id: str, json_decoder: Type[json.JSONDecoder] = json.JSONDecoder
    ) -> Dict:
        """Retrieve a previously stored experiment.

        Args:
            experiment_id: Experiment ID.
            json_decoder: Custom JSON decoder to use to decode the retrieved experiment.

        Returns:
            A dictionary containing the retrieved experiment data.

        Raises:
            DbExperimentEntryNotFound: If the experiment does not exist.
        """
        pass

    @abstractmethod
    def experiments(
        self,
        limit: Optional[int] = 10,
        json_decoder: Type[json.JSONDecoder] = json.JSONDecoder,
        device_components: Optional[Union[str, DeviceComponent]] = None,
        experiment_type: Optional[str] = None,
        backend_name: Optional[str] = None,
        tags: Optional[List[str]] = None,
        parent_id: Optional[str] = None,
        tags_operator: Optional[str] = "OR",
        **filters: Any,
    ) -> List[Dict]:
        """Retrieve all experiment data, with optional filtering.

        Args:
            limit: Number of experiment data entries to retrieve. ``None`` means no limit.
            json_decoder: Custom JSON decoder to use to decode the retrieved experiment.
            device_components: Filter by device components. An experiment must have analysis
                results with device components matching the given list exactly to be included.
            experiment_type: Experiment type used for filtering.
            backend_name: Backend name used for filtering.
            tags: Filter by tags assigned to experiments. This can be used
                with `tags_operator` for granular filtering.
            parent_id: Filter by parent experiment ID.
            tags_operator: Logical operator to use when filtering by tags. Valid
                values are "AND" and "OR":

                    * If "AND" is specified, then an experiment must have all of the tags
                      specified in `tags` to be included.
                    * If "OR" is specified, then an experiment only needs to have any
                      of the tags specified in `tags` to be included.

            **filters: Additional filtering keywords supported by the service provider.

        Returns:
            A list of experiments.
        """
        pass

    @abstractmethod
    def delete_experiment(self, experiment_id: str) -> None:
        """Delete an experiment.

        Args:
            experiment_id: Experiment ID.
        """
        pass

    @abstractmethod
    def create_analysis_result(
        self,
        experiment_id: str,
        result_data: Dict,
        result_type: str,
        device_components: Optional[Union[str, DeviceComponent]] = None,
        tags: Optional[List[str]] = None,
        quality: Optional[str] = None,
        verified: bool = False,
        result_id: Optional[str] = None,
        json_encoder: Type[json.JSONEncoder] = json.JSONEncoder,
        **kwargs: Any,
    ) -> str:
        """Create a new analysis result in the database.

        Args:
            experiment_id: ID of the experiment this result is for.
            result_data: Result data to be stored.
            result_type: Analysis result type.
            device_components: Target device components, such as qubits.
            tags: Tags to be associated with the analysis result.
            quality: Quality of this analysis.
            verified: Whether the result quality has been verified.
            result_id: Analysis result ID. It must be in the ``uuid4`` format.
                One will be generated if not supplied.
            json_encoder: Custom JSON encoder to use to encode the analysis result.
            kwargs: Additional keywords supported by the service provider.

        Returns:
            Analysis result ID.

        Raises:
<<<<<<< HEAD
            ExperimentEntryExists: If the analysis result already exists.
=======
            DbExperimentEntryExists: If the analysis result already exits.
>>>>>>> 7256f7ea
        """
        pass

    @abstractmethod
    def update_analysis_result(
        self,
        result_id: str,
        result_data: Optional[Dict] = None,
        tags: Optional[List[str]] = None,
        quality: Optional[str] = None,
        verified: bool = None,
        **kwargs: Any,
    ) -> None:
        """Update an existing analysis result.

        Args:
            result_id: Analysis result ID.
            result_data: Result data to be stored.
            quality: Quality of this analysis.
            verified: Whether the result quality has been verified.
            tags: Tags to be associated with the analysis result.
            kwargs: Additional keywords supported by the service provider.

        Raises:
            DbExperimentEntryNotFound: If the analysis result does not exist.
        """
        pass

    @abstractmethod
    def analysis_result(
        self, result_id: str, json_decoder: Type[json.JSONDecoder] = json.JSONDecoder
    ) -> Dict:
        """Retrieve a previously stored experiment.

        Args:
            result_id: Analysis result ID.
            json_decoder: Custom JSON decoder to use to decode the retrieved analysis result.

        Returns:
            Retrieved analysis result.

        Raises:
            DbExperimentEntryNotFound: If the analysis result does not exist.
        """
        pass

    @abstractmethod
    def analysis_results(
        self,
        limit: Optional[int] = 10,
        json_decoder: Type[json.JSONDecoder] = json.JSONDecoder,
        device_components: Optional[Union[str, DeviceComponent]] = None,
        experiment_id: Optional[str] = None,
        result_type: Optional[str] = None,
        backend_name: Optional[str] = None,
        quality: Optional[str] = None,
        verified: Optional[bool] = None,
        tags: Optional[List[str]] = None,
        tags_operator: Optional[str] = "OR",
        **filters: Any,
    ) -> List[Dict]:
        """Retrieve all analysis results, with optional filtering.

        Args:
            limit: Number of analysis results to retrieve. ``None`` means no limit.
            json_decoder: Custom JSON decoder to use to decode the retrieved analysis results.
            device_components: Target device components, such as qubits.
            experiment_id: Experiment ID used for filtering.
            result_type: Analysis result type used for filtering.
            backend_name: Backend name used for filtering. If specified, analysis
                results associated with experiments on that backend are returned.
            quality: Quality value used for filtering.
            verified: Whether the result quality has been verified.
            tags: Filter by tags assigned to analysis results. This can be used
                with `tags_operator` for granular filtering.
            tags_operator: Logical operator to use when filtering by tags. Valid
                values are "AND" and "OR":

                    * If "AND" is specified, then an analysis result must have all of the tags
                      specified in `tags` to be included.
                    * If "OR" is specified, then an analysis result only needs to have any
                      of the tags specified in `tags` to be included.

            **filters: Additional filtering keywords supported by the service provider.

        Returns:
            A list of analysis results.
        """
        pass

    @abstractmethod
    def delete_analysis_result(self, result_id: str) -> None:
        """Delete an analysis result.

        Args:
            result_id: Analysis result ID.
        """
        pass

    @abstractmethod
    def create_figure(
        self, experiment_id: str, figure: Union[str, bytes], figure_name: Optional[str]
    ) -> Tuple[str, int]:
        """Store a new figure in the database.

        Args:
            experiment_id: ID of the experiment this figure is for.
            figure: Path of the figure file or figure data to store.
            figure_name: Name of the figure. If ``None``, the figure file name, if
                given, or a generated name is used.

        Returns:
            A tuple of the name and size of the saved figure.

        Raises:
            ExperimentEntryExists: If the figure already exits.
        """
        pass

    @abstractmethod
    def update_figure(
        self, experiment_id: str, figure: Union[str, bytes], figure_name: str
    ) -> Tuple[str, int]:
        """Update an existing figure.

        Args:
            experiment_id: Experiment ID.
            figure: Path of the figure file or figure data to store.
            figure_name: Name of the figure.

        Returns:
            A tuple of the name and size of the saved figure.

        Raises:
            ExperimentEntryNotFound: If the figure does not exist.
        """
        pass

    @abstractmethod
    def figure(
        self, experiment_id: str, figure_name: str, file_name: Optional[str] = None
    ) -> Union[int, bytes]:
        """Retrieve an existing figure.

        Args:
            experiment_id: Experiment ID.
            figure_name: Name of the figure.
            file_name: Name of the local file to save the figure to. If ``None``,
                the content of the figure is returned instead.

        Returns:
            The size of the figure if `file_name` is specified. Otherwise the
            content of the figure in bytes.

        Raises:
            ExperimentEntryNotFound: If the figure does not exist.
        """
        pass

    @abstractmethod
    def delete_figure(
        self,
        experiment_id: str,
        figure_name: str,
    ) -> None:
        """Delete an existing figure.

        Args:
            experiment_id: Experiment ID.
            figure_name: Name of the figure.
        """
        pass

    @property
    @abstractmethod
    def preferences(self) -> Dict:
        """Return the preferences for the service.

        Note:
            These are preferences passed to the applications that use this service
            and have no effect on the service itself. It is up to the application
            to implement the preferences.

        Returns:
            Dict: The experiment preferences.
        """
        pass<|MERGE_RESOLUTION|>--- conflicted
+++ resolved
@@ -211,11 +211,7 @@
             Analysis result ID.
 
         Raises:
-<<<<<<< HEAD
-            ExperimentEntryExists: If the analysis result already exists.
-=======
             DbExperimentEntryExists: If the analysis result already exits.
->>>>>>> 7256f7ea
         """
         pass
 
