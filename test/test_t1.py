--- conflicted
+++ resolved
@@ -18,137 +18,10 @@
 import unittest
 import numpy as np
 from qiskit.test import QiskitTestCase
-<<<<<<< HEAD
 from qiskit_experiments import ExperimentData
 from qiskit_experiments.composite import ParallelExperiment
 from qiskit_experiments.characterization import T1Experiment, T1Analysis
 from artificial_backends.t1_backend import T1Backend
-=======
-from qiskit.providers import BackendV1
-from qiskit.providers.options import Options
-from qiskit.providers.models import QasmBackendConfiguration
-from qiskit.result import Result
-from qiskit_experiments import ExperimentData
-from qiskit_experiments.composite import ParallelExperiment
-from qiskit_experiments.characterization import T1Experiment, T1Analysis
-
-
-class T1Backend(BackendV1):
-    """
-    A simple and primitive backend, to be run by the T1 tests
-    """
-
-    def __init__(self, t1, initial_prob1=None, readout0to1=None, readout1to0=None, dt_factor=None):
-        """
-        Initialize the T1 backend
-        """
-
-        dt_factor_in_ns = dt_factor * 1e9 if dt_factor is not None else None
-
-        configuration = QasmBackendConfiguration(
-            backend_name="t1_simulator",
-            backend_version="0",
-            n_qubits=int(1e6),
-            basis_gates=["barrier", "x", "delay", "measure"],
-            gates=[],
-            local=True,
-            simulator=True,
-            conditional=False,
-            open_pulse=False,
-            memory=False,
-            max_shots=int(1e6),
-            coupling_map=None,
-            dt=dt_factor_in_ns,
-        )
-
-        self._t1 = t1
-        self._initial_prob1 = initial_prob1
-        self._readout0to1 = readout0to1
-        self._readout1to0 = readout1to0
-        self._dt_factor = dt_factor
-        self._rng = np.random.default_rng(0)
-        super().__init__(configuration)
-
-    @classmethod
-    def _default_options(cls):
-        """Default options of the test backend."""
-        return Options(shots=1024)
-
-    def run(self, run_input, **options):
-        """
-        Run the T1 backend
-        """
-        self.options.update_options(**options)
-        shots = self.options.get("shots")
-
-        result = {
-            "backend_name": "T1 backend",
-            "backend_version": "0",
-            "qobj_id": 0,
-            "job_id": 0,
-            "success": True,
-            "results": [],
-        }
-
-        for circ in run_input:
-            nqubits = circ.num_qubits
-            qubit_indices = {bit: idx for idx, bit in enumerate(circ.qubits)}
-            clbit_indices = {bit: idx for idx, bit in enumerate(circ.clbits)}
-            counts = dict()
-
-            if self._readout0to1 is None:
-                ro01 = np.zeros(nqubits)
-            else:
-                ro01 = self._readout0to1
-
-            if self._readout1to0 is None:
-                ro10 = np.zeros(nqubits)
-            else:
-                ro10 = self._readout1to0
-
-            for _ in range(shots):
-                if self._initial_prob1 is None:
-                    prob1 = np.zeros(nqubits)
-                else:
-                    prob1 = self._initial_prob1.copy()
-
-                clbits = np.zeros(circ.num_clbits, dtype=int)
-
-                for op, qargs, cargs in circ.data:
-                    qubit = qubit_indices[qargs[0]]
-                    if op.name == "x":
-                        prob1[qubit] = 1 - prob1[qubit]
-                    elif op.name == "delay":
-                        delay = op.params[0]
-                        prob1[qubit] = prob1[qubit] * np.exp(-delay / self._t1[qubit])
-                    elif op.name == "measure":
-                        meas_res = self._rng.binomial(
-                            1, prob1[qubit] * (1 - ro10[qubit]) + (1 - prob1[qubit]) * ro01[qubit]
-                        )
-                        clbit = clbit_indices[cargs[0]]
-                        clbits[clbit] = meas_res
-                        prob1[qubit] = meas_res
-
-                clstr = ""
-                for clbit in clbits[::-1]:
-                    clstr = clstr + str(clbit)
-
-                if clstr in counts:
-                    counts[clstr] += 1
-                else:
-                    counts[clstr] = 1
-
-            result["results"].append(
-                {
-                    "shots": shots,
-                    "success": True,
-                    "header": {"metadata": circ.metadata},
-                    "data": {"counts": counts},
-                }
-            )
-
-        return Result.from_dict(result)
->>>>>>> 608833fa
 
 
 class TestT1(QiskitTestCase):
