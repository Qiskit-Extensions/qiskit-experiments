--- conflicted
+++ resolved
@@ -737,17 +737,8 @@
             for name, figure in self._figures.items():
                 if figure is None:
                     continue
-<<<<<<< HEAD
-                if HAS_MATPLOTLIB:
-                    # pylint: disable=import-error
-                    from matplotlib import pyplot
-
-                    if isinstance(figure, pyplot.Figure):
-                        figure = plot_to_svg_bytes(figure)
-=======
                 if isinstance(figure, pyplot.Figure):
                     figure = plot_to_svg_bytes(figure)
->>>>>>> 5530e5a4
                 data = {"experiment_id": self.experiment_id, "figure": figure, "figure_name": name}
                 save_data(
                     is_new=True,
@@ -948,10 +939,7 @@
                 )
         return new_instance
 
-<<<<<<< HEAD
-=======
-    @property
->>>>>>> 5530e5a4
+    @property
     def tags(self) -> List[str]:
         """Return tags assigned to this experiment data.
 
