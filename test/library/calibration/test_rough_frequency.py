--- conflicted
+++ resolved
@@ -15,18 +15,11 @@
 
 import numpy as np
 
-<<<<<<< HEAD
-from qiskit.circuit.library import XGate
-
-=======
 from qiskit_experiments.framework import BackendData
->>>>>>> d821de7b
 from qiskit_experiments.library import RoughFrequencyCal
 from qiskit_experiments.calibration_management import Calibrations
 from qiskit_experiments.calibration_management.basis_gate_library import FixedFrequencyTransmon
 from qiskit_experiments.test.pulse_backend import SingleTransmonTestBackend
-
-from qiskit_experiments.test.fake_pulse_backends import FakeArmonkV2Pulse
 
 
 class TestRoughFrequency(QiskitExperimentsTestCase):
@@ -40,13 +33,8 @@
     def test_init(self):
         """Test that initialization."""
 
-<<<<<<< HEAD
-        qubit = 1
-        cals = Calibrations.from_backend(FakeArmonkV2Pulse())
-=======
         qubit = 0
         cals = Calibrations.from_backend(self.backend)
->>>>>>> d821de7b
         frequencies = [1000, 2000, 3000]
         auto_update = False
         absolute = False
@@ -63,31 +51,12 @@
     def test_update_calibrations(self):
         """Test that we can properly update an instance of Calibrations."""
 
-<<<<<<< HEAD
-        freq01 = FakeArmonkV2Pulse().defaults().qubit_freq_est[0]
-
-        backend = MockIQBackend(
-            experiment_helper=SpectroscopyHelper(
-                freq_offset=5e6,
-                line_width=2e6,
-                iq_cluster_centers=[((-1.0, -1.0), (1.0, 1.0))],
-                iq_cluster_width=[0.2],
-            ),
-        )
-        backend.target.add_instruction(XGate(), properties={(0,): None})
-=======
         freq01 = BackendData(self.backend).drive_freqs[0]
->>>>>>> d821de7b
 
         backend_5mhz = SingleTransmonTestBackend(qubit_frequency=freq01 + 5e6, noise=False)
 
-<<<<<<< HEAD
-        library = FixedFrequencyTransmon(basis_gates=["x", "sx"])
-        cals = Calibrations.from_backend(FakeArmonkV2Pulse(), libraries=[library])
-=======
         library = FixedFrequencyTransmon()
         cals = Calibrations.from_backend(self.backend, libraries=[library])
->>>>>>> d821de7b
 
         prev_freq = cals.get_parameter_value(cals.__drive_freq_parameter__, (0,))
         self.assertEqual(prev_freq, freq01)
@@ -105,11 +74,7 @@
 
     def test_experiment_config(self):
         """Test converting to and from config works"""
-<<<<<<< HEAD
-        cals = Calibrations.from_backend(FakeArmonkV2Pulse())
-=======
         cals = Calibrations.from_backend(self.backend)
->>>>>>> d821de7b
         frequencies = [1, 2, 3]
         exp = RoughFrequencyCal([0], cals, frequencies)
         loaded_exp = RoughFrequencyCal.from_config(exp.config())
