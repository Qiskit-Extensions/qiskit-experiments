# This code is part of Qiskit.
#
# (C) Copyright IBM 2021.
#
# This code is licensed under the Apache License, Version 2.0. You may
# obtain a copy of this license in the LICENSE.txt file in the root directory
# of this source tree or at http://www.apache.org/licenses/LICENSE-2.0.
#
# Any modifications or derivative works of this code must retain this
# copyright notice, and modified files need to carry a notice indicating
# that they have been altered from the originals.

"""Test the fine amplitude characterization and calibration experiments."""

import numpy as np
from ddt import ddt, data

from qiskit import transpile
from qiskit.circuit import Gate
from qiskit.circuit.library import XGate, SXGate
from qiskit.test import QiskitTestCase
from qiskit.pulse import DriveChannel, Drag
import qiskit.pulse as pulse

from qiskit_experiments.library import (
    FineAmplitude,
    FineXAmplitude,
    FineSXAmplitude,
    FineXAmplitudeCal,
    FineSXAmplitudeCal,
)
from qiskit_experiments.calibration_management.basis_gate_library import FixedFrequencyTransmon
from qiskit_experiments.calibration_management import BackendCalibrations
from qiskit_experiments.test.mock_iq_backend import MockFineAmp


@ddt
class TestFineAmpEndToEnd(QiskitTestCase):
    """Test the drag experiment."""

<<<<<<< HEAD
    def setUp(self):
        """Setup some schedules."""
        super().setUp()

        with pulse.build(name="xp") as xp:
            pulse.play(Drag(duration=160, amp=0.208519, sigma=40, beta=0.0), DriveChannel(0))

        self.x_plus = xp

    @data(0.02, 0.03, 0.04, 0.05, 0.06, 0.07, 0.08)
    def test_end_to_end_under_rotation(self, pi_ratio):
=======
    def test_end_to_end_under_rotation(self):
>>>>>>> 11a254b0
        """Test the experiment end to end."""

        amp_exp = FineAmplitude(0, Gate("xp", 1, []))
        amp_exp.set_transpile_options(basis_gates=["xp", "x", "sx"])
        amp_exp.set_experiment_options(add_sx=True)
        amp_exp.set_analysis_options(
            number_guesses=11, angle_per_gate=np.pi, phase_offset=np.pi / 2
        )

        error = -np.pi * pi_ratio
        backend = MockFineAmp(error, np.pi, "xp")

        expdata = amp_exp.run(backend).block_for_results()
        result = expdata.analysis_results(1)
        d_theta = result.value.value

        tol = 0.04

        self.assertAlmostEqual(d_theta, error, delta=tol)
        self.assertEqual(result.quality, "good")

    @data(0.02, 0.03, 0.04, 0.05, 0.06, 0.07, 0.08)
    def test_end_to_end_over_rotation(self, pi_ratio):
        """Test the experiment end to end."""

        amp_exp = FineAmplitude(0, Gate("xp", 1, []))
        amp_exp.set_transpile_options(basis_gates=["xp", "x", "sx"])
        amp_exp.set_experiment_options(add_sx=True)
        amp_exp.set_analysis_options(
            number_guesses=11, angle_per_gate=np.pi, phase_offset=np.pi / 2
        )

        error = np.pi * pi_ratio
        backend = MockFineAmp(error, np.pi, "xp")

        expdata = amp_exp.run(backend).block_for_results()
        result = expdata.analysis_results(1)
        d_theta = result.value.value

        tol = 0.04

        self.assertAlmostEqual(d_theta, error, delta=tol)
        self.assertEqual(result.quality, "good")


class TestFineAmplitudeCircuits(QiskitTestCase):
    """Test the circuits."""

    def setUp(self):
        """Setup some schedules."""
        super().setUp()

        with pulse.build(name="xp") as xp:
            pulse.play(Drag(duration=160, amp=0.208519, sigma=40, beta=0.0), DriveChannel(0))

        with pulse.build(name="x90p") as x90p:
            pulse.play(Drag(duration=160, amp=0.208519, sigma=40, beta=0.0), DriveChannel(0))

        self.x_plus = xp
        self.x_90_plus = x90p

    def test_xp(self):
        """Test a circuit with the x gate."""

        amp_cal = FineXAmplitude(0)
        circs = amp_cal.circuits()

        self.assertTrue(circs[0].data[0][0].name == "x")

        for idx, circ in enumerate(circs[1:]):
            self.assertTrue(circ.data[0][0].name == "sx")
            self.assertEqual(circ.count_ops().get("x", 0), idx)

    def test_x90p(self):
        """Test circuits with an x90p pulse."""

        amp_cal = FineSXAmplitude(0)

        expected = [1, 2, 3, 5, 7, 9, 11, 13, 15, 17, 21, 23, 25]
        for idx, circ in enumerate(amp_cal.circuits()):
            self.assertEqual(circ.count_ops().get("sx", 0), expected[idx])


class TestSpecializations(QiskitTestCase):
    """Test the options of the specialized classes."""

    def test_fine_x_amp(self):
        """Test the fine X amplitude."""

        exp = FineXAmplitude(0)

        self.assertTrue(exp.experiment_options.add_sx)
        self.assertTrue(exp.experiment_options.add_xp_circuit)
        self.assertEqual(exp.analysis_options.angle_per_gate, np.pi)
        self.assertEqual(exp.analysis_options.phase_offset, np.pi / 2)
        self.assertEqual(exp.experiment_options.gate, XGate())

    def test_fine_sx_amp(self):
        """Test the fine SX amplitude."""

        exp = FineSXAmplitude(0)

        self.assertFalse(exp.experiment_options.add_sx)
        self.assertFalse(exp.experiment_options.add_xp_circuit)

        expected = [1, 2, 3, 5, 7, 9, 11, 13, 15, 17, 21, 23, 25]
        self.assertEqual(exp.experiment_options.repetitions, expected)
        self.assertEqual(exp.analysis_options.angle_per_gate, np.pi / 2)
        self.assertEqual(exp.analysis_options.phase_offset, 0)
        self.assertEqual(exp.experiment_options.gate, SXGate())


<<<<<<< HEAD
        amp_cal = FineXAmplitude(0)
        backend = MockFineAmp(-np.pi * 0.07, np.pi, "x")
=======
class TestFineAmplitudeCal(QiskitTestCase):
    """A class to test the fine amplitude calibration experiments."""

    def setUp(self):
        """Setup the tests"""
        super().setUp()

        library = FixedFrequencyTransmon()
>>>>>>> 11a254b0

        self.backend = MockFineAmp(-np.pi * 0.07, np.pi, "xp")
        self.cals = BackendCalibrations(self.backend, library)

    def test_cal_options(self):
        """Test that the options are properly propagated."""

        # Test the X gate cal
        amp_cal = FineXAmplitudeCal(0, self.cals, "x")

        exp_opt = amp_cal.experiment_options

        self.assertEqual(exp_opt.gate.name, "x")
        self.assertTrue(exp_opt.add_sx)
        self.assertTrue(exp_opt.add_xp_circuit)
        self.assertEqual(exp_opt.result_index, -1)
        self.assertEqual(exp_opt.group, "default")
        self.assertTrue(np.allclose(exp_opt.target_angle, np.pi))

        # Test the SX gate cal
        amp_cal = FineSXAmplitudeCal(0, self.cals, "sx")

        exp_opt = amp_cal.experiment_options

        self.assertEqual(exp_opt.gate.name, "sx")
        self.assertFalse(exp_opt.add_sx)
        self.assertFalse(exp_opt.add_xp_circuit)
        self.assertEqual(exp_opt.result_index, -1)
        self.assertEqual(exp_opt.group, "default")
        self.assertTrue(np.allclose(exp_opt.target_angle, np.pi / 2))

    def test_run_x_cal(self):
        """Test that we can transpile in the calibrations before and after update.

        If this test passes then we were successful in running a calibration experiment,
        updating a pulse parameter, having this parameter propagated to the schedules
        for use the next time the experiment is run.
        """

        # Initial pulse amplitude
        init_amp = 0.5

        amp_cal = FineXAmplitudeCal(0, self.cals, "x")

        circs = transpile(amp_cal.circuits(), self.backend, **amp_cal.transpile_options.__dict__)

        with pulse.build(name="x") as expected_x:
            pulse.play(pulse.Drag(160, 0.5, 40, 0), pulse.DriveChannel(0))

        with pulse.build(name="sx") as expected_sx:
            pulse.play(pulse.Drag(160, 0.25, 40, 0), pulse.DriveChannel(0))

        self.assertEqual(circs[5].calibrations["x"][((0,), ())], expected_x)
        self.assertEqual(circs[5].calibrations["sx"][((0,), ())], expected_sx)

        # run the calibration experiment. This should update the amp parameter of x which we test.
        exp_data = amp_cal.run(self.backend).block_for_results()
        d_theta = exp_data.analysis_results(1).value.value
        new_amp = init_amp * np.pi / (np.pi + d_theta)

        circs = transpile(amp_cal.circuits(), self.backend, **amp_cal.transpile_options.__dict__)

        x_cal = circs[5].calibrations["x"][((0,), ())]

        # Requires allclose due to numerical precision.
        self.assertTrue(np.allclose(x_cal.blocks[0].pulse.amp, new_amp))
        self.assertFalse(np.allclose(x_cal.blocks[0].pulse.amp, init_amp))
        self.assertEqual(circs[5].calibrations["sx"][((0,), ())], expected_sx)

    def test_run_sx_cal(self):
        """Test that we can transpile in the calibrations before and after update.

        If this test passes then we were successful in running a calibration experiment,
        updating a pulse parameter, having this parameter propagated to the schedules
        for use the next time the experiment is run.
        """

        # Initial pulse amplitude
        init_amp = 0.25

        amp_cal = FineSXAmplitudeCal(0, self.cals, "sx")

        circs = transpile(amp_cal.circuits(), self.backend, **amp_cal.transpile_options.__dict__)

        with pulse.build(name="sx") as expected_sx:
            pulse.play(pulse.Drag(160, 0.25, 40, 0), pulse.DriveChannel(0))

        self.assertEqual(circs[5].calibrations["sx"][((0,), ())], expected_sx)

        # run the calibration experiment. This should update the amp parameter of x which we test.
        exp_data = amp_cal.run(MockFineAmp(-np.pi * 0.07, np.pi / 2, "sx")).block_for_results()
        d_theta = exp_data.analysis_results(1).value.value
        new_amp = init_amp * (np.pi / 2) / (np.pi / 2 + d_theta)

        circs = transpile(amp_cal.circuits(), self.backend, **amp_cal.transpile_options.__dict__)

        sx_cal = circs[5].calibrations["sx"][((0,), ())]

        # Requires allclose due to numerical precision.
        self.assertTrue(np.allclose(sx_cal.blocks[0].pulse.amp, new_amp))
        self.assertFalse(np.allclose(sx_cal.blocks[0].pulse.amp, init_amp))<|MERGE_RESOLUTION|>--- conflicted
+++ resolved
@@ -38,21 +38,8 @@
 class TestFineAmpEndToEnd(QiskitTestCase):
     """Test the drag experiment."""
 
-<<<<<<< HEAD
-    def setUp(self):
-        """Setup some schedules."""
-        super().setUp()
-
-        with pulse.build(name="xp") as xp:
-            pulse.play(Drag(duration=160, amp=0.208519, sigma=40, beta=0.0), DriveChannel(0))
-
-        self.x_plus = xp
-
     @data(0.02, 0.03, 0.04, 0.05, 0.06, 0.07, 0.08)
     def test_end_to_end_under_rotation(self, pi_ratio):
-=======
-    def test_end_to_end_under_rotation(self):
->>>>>>> 11a254b0
         """Test the experiment end to end."""
 
         amp_exp = FineAmplitude(0, Gate("xp", 1, []))
@@ -165,10 +152,6 @@
         self.assertEqual(exp.experiment_options.gate, SXGate())
 
 
-<<<<<<< HEAD
-        amp_cal = FineXAmplitude(0)
-        backend = MockFineAmp(-np.pi * 0.07, np.pi, "x")
-=======
 class TestFineAmplitudeCal(QiskitTestCase):
     """A class to test the fine amplitude calibration experiments."""
 
@@ -177,7 +160,6 @@
         super().setUp()
 
         library = FixedFrequencyTransmon()
->>>>>>> 11a254b0
 
         self.backend = MockFineAmp(-np.pi * 0.07, np.pi, "xp")
         self.cals = BackendCalibrations(self.backend, library)
