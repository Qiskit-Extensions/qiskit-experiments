--- conflicted
+++ resolved
@@ -57,15 +57,9 @@
             fit_data.reduced_chisq < 3,
             abs(amp.nominal_value - 1.0) < 0.1,
             abs(base.nominal_value) < 0.1,
-<<<<<<< HEAD
-            curve.check_if_nominal_significant(amp, absolute=0.1),
-            curve.check_if_nominal_significant(tau),
-            curve.check_if_nominal_significant(base, absolute=0.1),
-=======
             curve.is_error_not_significant(amp, absolute=0.1),
             curve.is_error_not_significant(tau),
             curve.is_error_not_significant(base, absolute=0.1),
->>>>>>> 7b4e8e8a
         ]
 
         if all(criteria):
