--- conflicted
+++ resolved
@@ -21,10 +21,7 @@
 from qiskit.providers import Backend
 from qiskit.pulse.schedule import ScheduleBlock
 
-<<<<<<< HEAD
-=======
-from qiskit_experiments.framework import BaseExperiment, Options
->>>>>>> 223658b7
+from qiskit_experiments.framework import Options
 from qiskit_experiments.library.calibration.analysis.fine_amplitude_analysis import (
     FineAmplitudeAnalysis,
 )
@@ -357,7 +354,6 @@
 
         return options
 
-<<<<<<< HEAD
     def __init__(
         self,
         qubit: int,
@@ -380,8 +376,10 @@
             repetitions: The list of times to repeat the gate in each circuit.
         """
         super().__init__(qubit, cals, schedule_name, repetitions)
-        self.set_analysis_options(angle_per_gate=np.pi, phase_offset=np.pi / 2)
-=======
+        
+        if cals is not None and sx_schedule_name is not None:
+            self.experiment_options.sx_schedule = cals.get_schedule(sx_schedule_name, qubit)
+
     @classmethod
     def _default_analysis_options(cls) -> Options:
         """Default analysis options."""
@@ -390,10 +388,6 @@
         options.phase_offset = np.pi / 2
 
         return options
->>>>>>> 223658b7
-
-        if cals is not None and sx_schedule_name is not None:
-            self.experiment_options.sx_schedule = cals.get_schedule(sx_schedule_name, qubit)
 
 
 class FineSXAmplitude(FineAmplitude):
@@ -427,28 +421,6 @@
 
         return options
 
-<<<<<<< HEAD
-    def __init__(
-        self,
-        qubit: int,
-        cals: Optional[Calibrations] = None,
-        schedule_name: Optional[str] = "sx",
-        repetitions: Optional[int] = None,
-    ):
-        """Setup a fine amplitude experiment on the given qubit.
-
-        Args:
-            qubit: The qubit on which to run the fine amplitude calibration experiment.
-            cals: An optional instance of :class:`Calibrations`. If calibrations is
-                given then running the experiment will update the values of the pulse parameters
-                stored in calibrations.
-            schedule_name: The name of the schedule to extract from the calibrations. The default
-                value is "sx".
-            repetitions: The list of times to repeat the gate in each circuit.
-        """
-        super().__init__(qubit, cals, schedule_name, repetitions)
-        self.set_analysis_options(angle_per_gate=np.pi / 2, phase_offset=0)
-=======
     @classmethod
     def _default_analysis_options(cls) -> Options:
         """Default analysis options."""
@@ -456,5 +428,4 @@
         options.angle_per_gate = np.pi / 2
         options.phase_offset = 0
 
-        return options
->>>>>>> 223658b7
+        return options