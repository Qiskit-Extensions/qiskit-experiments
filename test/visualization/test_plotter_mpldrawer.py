# This code is part of Qiskit.
#
# (C) Copyright IBM 2022.
#
# This code is licensed under the Apache License, Version 2.0. You may
# obtain a copy of this license in the LICENSE.txt file in the root directory
# of this source tree or at http://www.apache.org/licenses/LICENSE-2.0.
#
# Any modifications or derivative works of this code must retain this
# copyright notice, and modified files need to carry a notice indicating
# that they have been altered from the originals.
"""
Test integration of plotter with Matplotlib drawer.
"""

<<<<<<< HEAD
from itertools import product
=======
from itertools import combinations, product
>>>>>>> 58ae6ff0
from test.base import QiskitExperimentsTestCase
from typing import Any, Dict, List

import ddt
import matplotlib
<<<<<<< HEAD
import numpy as np
=======
import matplotlib.pyplot as plt
import numpy as np
from matplotlib.testing.compare import calculate_rms
>>>>>>> 58ae6ff0

from qiskit_experiments.visualization import MplDrawer

from .mock_plotter import MockPlotter


@ddt.ddt
class TestPlotterAndMplDrawer(QiskitExperimentsTestCase):
    """Test generic plotter with Matplotlib drawer."""

    def test_end_to_end_short(self):
        """Test whether plotter with MplDrawer returns a figure."""
        plotter = MockPlotter(MplDrawer())
        plotter.set_series_data(
            "seriesA", x=[0, 1, 2, 3, 4, 5], y=[0, 1, 0, 1, 0, 1], z=[0.1, 0.1, 0.3, 0.4, 0.0]
        )
        fig = plotter.figure()

        # Expect something
        self.assertTrue(fig is not None)

        # Expect a specific type
        self.assertTrue(isinstance(fig, matplotlib.pyplot.Figure))

    @ddt.data(
<<<<<<< HEAD
        *list(product([(-3, "m"), (0, ""), (3, "k"), (6, "M")], [True, False], [True, False]))
    )
    def test_unit_scale(self, args):
        """Test whether axis labels' unit-prefixes scale correctly."""
        (exponent, prefix), xval_unit_scale, yval_unit_scale = args
        input_unit_x = "DUMMYX"
        input_unit_y = "DUMMYY"
        plotter = MockPlotter(MplDrawer(), plotting_enabled=True)
        plotter.set_figure_options(
            xlabel=" ",  # Dummy labels to force drawing of units.
            ylabel=" ",  #
            xval_unit=input_unit_x,
            yval_unit=input_unit_y,
            xval_unit_scale=xval_unit_scale,
            yval_unit_scale=yval_unit_scale,
        )

        n_points = 128
        plotter.set_series_data(
            "seriesA",
            x=np.random.rand(n_points) * 2 * (10**exponent),
            y=np.random.rand(n_points) * 2 * (10**exponent),
            z=np.random.rand(128) * (10**exponent),
        )

        plotter.figure()

        expected_unit_x = prefix + input_unit_x if xval_unit_scale else input_unit_x
        expected_unit_y = prefix + input_unit_y if yval_unit_scale else input_unit_y

        # Get actual labels
        ax = plotter.drawer._axis
        xlabel = ax.get_xlabel()
        ylabel = ax.get_ylabel()

        # Check if expected units exist in the axis labels.
        for axis, actual_label, expected_units in zip(
            ["X", "Y"], [xlabel, ylabel], [expected_unit_x, expected_unit_y]
        ):
            self.assertTrue(actual_label is not None)
            self.assertTrue(
                actual_label.find(expected_units) > 0,
                msg=f"{axis} axis label does not contain unit: Could not find '{expected_units}' "
                f"in '{actual_label}'.",
=======
        {str: ["0", "1", "2"], int: [0, 1, 2]},
        {str: [str(0.0), str(1.0), str(2.0)], float: [0.0, 1.0, 2.0]},
    )
    def test_series_names_different_types(self, series_names: Dict[type, List[Any]]):
        """Test whether plotter with MplDrawer draws the correct figure regardless of series-name type.

        This test creates a MockPlotter for types ``str`` and ``int``. The series-names are integers but
        of both these types (see ``series_names`` list). MplDrawer should treat both of these the same
        and the legends should look the same. This test makes sure the generated figures are equivalent,
        showing that the type for series-names doesn't matter as long as they can be converted into a
        string.
        """

        # Create Matplotlib axes that use a PNG backend. The default backend, FigureCanvasSVG, does not
        # have `tostring_rgb()` which is needed to compute the difference between two figures in this
        # method. We need to set the axes as MplDrawer will use
        # `qiskit_experiments.framework.matplotlib.get_non_gui_ax` by default; which uses an SVG backend.
        plt.switch_backend("Agg")
        axes = {}
        for key in series_names.keys():
            fig = plt.figure()
            axes[key] = fig.subplots(1, 1)

        # Create plotters, one per type, and set the axis.
        plotters = {t: MockPlotter(MplDrawer(), plotting_enabled=True) for t in series_names.keys()}
        for key in plotters.keys():
            plotters[key].set_options(axis=axes[key])

        # Tolerance to be used when comparing images (i.e., with calculate_rms)
        tol = 1e-2

        # Get generic series data-keys (i.e., excluding "x", "y", and "z") to assist with adding data to
        # plotters.
        data_keys = [
            k for k in plotters[str].expected_series_data_keys() if k not in ["x", "y", "z"]
        ]

        # Create list of legend plot-types to use with `MockPlotter.enable_legend_for`.
        legend_plot_types = ["scatter"]

        # Add plotters using series-names of specific types
        for ((plotter_type, plotter), (series_name_type, type_series_names)), data_key in product(
            zip(plotters.items(), series_names.items()), data_keys
        ):
            for series_name in type_series_names:
                # Sanity check for plotter and series_name types
                self.assertEqual(plotter_type, series_name_type)
                # Verify that the series_name type is the same as the stated series_name type.
                self.assertEqual(series_name_type, type(series_name))

                # Add random data for the given data-key and series-name. Values do not matter.
                plotter.set_series_data(series_name, **{data_key: [0, 1, 2, 3]})

                # Enable legends.
                for plot_type in legend_plot_types:
                    plotter.enable_legend_for(series_name, plot_type)

        # Generate figure and save to buffers for comparison. This requires a pixel backend, like AGG, so
        # that `tostring_rgb()` is available.
        figure_data = {}
        for plotter_type, plotter in plotters.items():
            figure = plotter.figure().figure
            figure.canvas.draw()
            figure_data[plotter_type] = np.frombuffer(
                figure.canvas.tostring_rgb(),
                dtype=np.uint8,
            ).reshape(figure.canvas.get_width_height() + (3,))

        # Compare root-mean-squared error between two images.
        for (fig1_type, fig1), (fig2_type, fig2) in combinations(figure_data.items(), 2):
            rms = calculate_rms(fig1, fig2)
            self.assertLessEqual(
                rms,
                tol,
                msg="RMS of per-pixel difference between figures for types "
                f"{fig1_type} and {fig2_type}. RMS {rms:0.4e} is greater than tolerance {tol:0.4e}.",
>>>>>>> 58ae6ff0
            )<|MERGE_RESOLUTION|>--- conflicted
+++ resolved
@@ -13,23 +13,15 @@
 Test integration of plotter with Matplotlib drawer.
 """
 
-<<<<<<< HEAD
-from itertools import product
-=======
 from itertools import combinations, product
->>>>>>> 58ae6ff0
 from test.base import QiskitExperimentsTestCase
 from typing import Any, Dict, List
 
 import ddt
 import matplotlib
-<<<<<<< HEAD
-import numpy as np
-=======
 import matplotlib.pyplot as plt
 import numpy as np
 from matplotlib.testing.compare import calculate_rms
->>>>>>> 58ae6ff0
 
 from qiskit_experiments.visualization import MplDrawer
 
@@ -55,7 +47,6 @@
         self.assertTrue(isinstance(fig, matplotlib.pyplot.Figure))
 
     @ddt.data(
-<<<<<<< HEAD
         *list(product([(-3, "m"), (0, ""), (3, "k"), (6, "M")], [True, False], [True, False]))
     )
     def test_unit_scale(self, args):
@@ -100,7 +91,9 @@
                 actual_label.find(expected_units) > 0,
                 msg=f"{axis} axis label does not contain unit: Could not find '{expected_units}' "
                 f"in '{actual_label}'.",
-=======
+            )
+
+    @ddt.data(
         {str: ["0", "1", "2"], int: [0, 1, 2]},
         {str: [str(0.0), str(1.0), str(2.0)], float: [0.0, 1.0, 2.0]},
     )
@@ -177,5 +170,4 @@
                 tol,
                 msg="RMS of per-pixel difference between figures for types "
                 f"{fig1_type} and {fig2_type}. RMS {rms:0.4e} is greater than tolerance {tol:0.4e}.",
->>>>>>> 58ae6ff0
             )