--- conflicted
+++ resolved
@@ -896,14 +896,7 @@
             if isinstance(fit_options, FitOptions):
                 fit_options = [fit_options]
 
-<<<<<<< HEAD
             # Run fit for each configuration
-=======
-            fit_options_candidates = [
-                self._format_fit_options(**fit_options) for fit_options in fit_candidates
-            ]
-
->>>>>>> 7e22ec47
             fit_results = []
             for fit_opt in set(fit_options):
                 fit_result = curve_fitter(
