# This code is part of Qiskit.
#
# (C) Copyright IBM 2021.
#
# This code is licensed under the Apache License, Version 2.0. You may
# obtain a copy of this license in the LICENSE.txt file in the root directory
# of this source tree or at http://www.apache.org/licenses/LICENSE-2.0.
#
# Any modifications or derivative works of this code must retain this
# copyright notice, and modified files need to carry a notice indicating
# that they have been altered from the originals.
"""
A test for RB analysis. Using pre-Generated data from rb_generate_data.py.
"""
import os
import json
import numpy as np
from qiskit.quantum_info.operators.predicates import matrix_equal
from qiskit.test import QiskitTestCase
from qiskit.circuit.library import (
    XGate,
    CXGate,
)
from qiskit_experiments.framework import ExperimentData
from qiskit_experiments.library import StandardRB, InterleavedRB
from qiskit_experiments.library.randomized_benchmarking import RBAnalysis
from qiskit_experiments.database_service.json import ExperimentDecoder
from qiskit_experiments.database_service.db_fitval import FitVal

ATOL_DEFAULT = 1e-2
RTOL_DEFAULT = 1e-5


class TestRBAnalysis(QiskitTestCase):
    """
    A base class for the tests of analysis of the RB experiments
    """

    def _load_json_data(self, rb_exp_data_file_name: str):
        """
        loader for the experiment data and configuration setup.
        Args:
            rb_exp_data_file_name(str): The file name that contain the experiment data.
        Returns:
            list: containing dict of the experiment setup configuration and list of dictionaries
                containing the experiment results.
            ExperimentData:  ExperimentData object that was creates by the analysis function.
        """
        expdata1 = ExperimentData()
        self.assertTrue(
            os.path.isfile(rb_exp_data_file_name),
            "The file containing the experiment data doesn't exist."
            " Please run the data generator.",
        )
        with open(rb_exp_data_file_name, "r") as json_file:
            data = json.load(json_file)
            # The experiment attributes added
            exp_attributes = data[0]
            # pylint: disable=protected-access, invalid-name
            expdata1._metadata = data[0]
            # The experiment data located in index [1] as it is a list of dicts
            expdata1.add_data(data[1])

        return data, exp_attributes, expdata1

    def _analysis_load(self, analysis_file_path: str):
        """
        Loads the expected data of the analysis and changing the the values type
        to match the originals.
        Args:
            analysis_file_path(str): The full path of the json containing
            the expected analysis results.
        Returns:
            list(dict): A list of dicts which contains the analysis results.
        """
        self.assertTrue(
            os.path.isfile(analysis_file_path),
            "The file containing the experiment analysis data doesn't exist."
            " Please run the data generator.",
        )
        with open(analysis_file_path, "r") as expected_results_file:
            analysis_data = json.load(expected_results_file, cls=ExperimentDecoder)
        return analysis_data

    def _validate_counts(self, analysis_results_data: list, exp_data: list):
        """
        Function to check that the count statistics that is stored in the ExpirimentData object
        matches the data in the json file.
        Args:
            analysis_results_data(list): The data that is stored in the analysis object.
            exp_data(list): The setup data for the experiment.
        Returns(bool):
            return if the validation result.
        """
        for idx, exp_result in enumerate(analysis_results_data):
            # making a dict with all the shared keys with the same value
            shared_items = {
                k: exp_result["counts"][k]
                for k in exp_result
                if k in exp_data[idx]["counts"]
                and exp_result["counts"][k] == exp_data[idx]["counts"][k]
            }
            # check if all the keys and values are identical by length
            self.assertTrue(
                len(shared_items) != len(exp_data[idx]["counts"]),
                "The counts statistics doesn't match the data from the json.",
            )
            self.assertTrue(
                len(shared_items) != len(exp_result["counts"]),
                "The counts statistics doesn't match the data from the analytics.",
            )

    def _validate_metadata(self, analysis_results_data: list, exp_setup: list):
        """
        Function to check that the metadata that is stored in the ExpirimentData matches the
        metadata in the json file.
        Args:
            analysis_results_data(list): The data that is stored in the analysis object.
            exp_setup(list): The setup data for the experiment.
        Returns(bool):
            return if the validation result.
        """
        for exp_result in analysis_results_data:
            self.assertTrue(
                exp_result["metadata"]["xval"] in exp_setup["lengths"],
                "the gate sequence length isn't in the setup length list.",
            )

    def _validate_fitting_parameters(self, analysis_results: list, expected_analysis: list):
        """
        The function checking that the results of the analysis matches to the expected one.
        Args:
            analysis_results: list of experiment analysis results.
            expected_analysis: list of reference results as dicts.
        """
<<<<<<< HEAD
        keys_for_array_data = ["popt", "popt_err", "pcov", "xrange"]
        keys_for_string_data = ["popt_keys", "analysis_type"]
        for idx, calculated_analysis_sample_data in enumerate(calculated_analysis_samples_data):
            for key in calculated_analysis_sample_data.data():
                if key in keys_for_array_data:
                    self.assertTrue(
                        matrix_equal(
                            calculated_analysis_sample_data.data()[key],
                            expected_analysis_samples_data[idx][key],
                            rtol=RTOL_DEFAULT,
                            atol=ATOL_DEFAULT,
                        ),
                        "The calculated value for the key '"
                        + key
                        + "', doesn't match the expected value."
                        + "\n {} != {}".format(
                            calculated_analysis_sample_data.data()[key],
                            expected_analysis_samples_data[idx][key],
                        ),
                    )
                else:
                    if key in keys_for_string_data:
                        self.assertTrue(
                            calculated_analysis_sample_data.data()[key]
                            == expected_analysis_samples_data[idx][key],
                            "The analysis_type doesn't match to the one expected.",
                        )
                    else:
                        if key == "EPG":
                            self._validate_epg(
                                calculated_analysis_sample_data.data()[key],
                                expected_analysis_samples_data[idx][key],
                            )
                        elif key == "fit_models":
                            pass
                        else:
                            self.assertTrue(
                                np.allclose(
                                    np.float64(calculated_analysis_sample_data.data()[key]),
                                    np.float64(expected_analysis_samples_data[idx][key]),
                                ),
                                msg="The calculated value for key '"
                                + key
                                + "', doesn't match the expected value.",
                            )
=======
        for result, reference in zip(analysis_results, expected_analysis):
            # Check names match
            self.assertEqual(result.name, reference["name"])
>>>>>>> 8555a1c2

            # Check values match
            value = result.value
            target = reference["value"]
            if isinstance(value, FitVal):
                value = value.value
                target = target.value
            if isinstance(value, float):
                self.assertAlmostEqual(value, target)
            elif isinstance(value, np.ndarray):
                self.assertTrue(matrix_equal(value, target))

            # Check extra match
            for key, value in result.extra.items():
                target = reference["extra"][key]
                if isinstance(value, FitVal):
                    value = value.value
                    target = target.value
                if isinstance(value, float):
                    self.assertAlmostEqual(value, target)
                elif isinstance(value, np.ndarray):
                    self.assertTrue(matrix_equal(value, target))

    def _run_tests(self, data_filenames, analysis_filenames):
        """
        A function to validate the data that is stored and the jsons and
        check that the analysis is correct.
        """
        dir_name = os.path.dirname(os.path.abspath(__file__))
        for rb_exp_data_file_name, rb_analysis_file_name in zip(data_filenames, analysis_filenames):
            json_data, analysis_obj = self._load_rb_data(
                os.path.join(dir_name, rb_exp_data_file_name)
            )
            # experiment_setup is the attributes passed to the experiment while
            # experiment_data is the data of the experiment that was simulated
            experiment_setup, experiment_data = json_data[0], json_data[1]
            self._validate_metadata(analysis_obj.data(), experiment_setup)
            self._validate_counts(analysis_obj.data(), experiment_data)
            analysis_results_expected = self._analysis_load(
                os.path.join(dir_name, rb_analysis_file_name)
            )
            self._validate_fitting_parameters(
                analysis_obj.analysis_results(), analysis_results_expected
            )

    def _load_rb_data(self, rb_exp_data_file_name: str):
        """
        loader for the experiment data and configuration setup.
        Args:
            rb_exp_data_file_name(str): The file name that contain the experiment data.
        Returns:
            list: containing dict of the experiment setup configuration and list of dictionaries
                containing the experiment results.
            ExperimentData:  ExperimentData object that was creates by the analysis function.
        """
        data, exp_attributes, expdata1 = self._load_json_data(rb_exp_data_file_name)
        rb_exp = StandardRB(
            exp_attributes["physical_qubits"],
            exp_attributes["lengths"],
            num_samples=exp_attributes["num_samples"],
            seed=exp_attributes["seed"],
        )
        gate_error_ratio = {
            ((0,), "id"): 1,
            ((0,), "rz"): 0,
            ((0,), "sx"): 1,
            ((0,), "x"): 1,
            ((0, 1), "cx"): 1,
        }
        rb_exp.set_analysis_options(gate_error_ratio=gate_error_ratio)
        analysis_results = rb_exp.run_analysis(expdata1)
        return data, analysis_results


class TestStandardRBAnalysis(TestRBAnalysis):
    """
    Tests for the analysis of the standard RB experiment
    """

    def test_standard_rb_analysis_test(self):
        """Runs the standard RB analysis tests"""

        rb_exp_data_file_names = [
            "rb_standard_1qubit_output_data.json",
            "rb_standard_2qubits_output_data.json",
        ]
        rb_exp_analysis_file_names = [
            "rb_standard_1qubit_output_analysis.json",
            "rb_standard_2qubits_output_analysis.json",
        ]
        self._run_tests(rb_exp_data_file_names, rb_exp_analysis_file_names)

    def test_standard_rb_initial_guess(self):
        """Test setting of guesses when provided by the user,
        and also automatic guesses when the guess is not provided
        by the user"""

        rbanalysis = RBAnalysis()

        x_values = [30, 50]
        y_values = [0.97, 0.9]
        num_qubits = 1

        user_p0 = {"a": 0.6, "alpha": 0.8, "b": 0.1}
        initial_guess = rbanalysis._initial_guess(x_values, y_values, num_qubits, user_p0)
        self.assertAlmostEqual(initial_guess, user_p0)

        user_p0["a"] = None
        initial_guess = rbanalysis._initial_guess(x_values, y_values, num_qubits, user_p0)
        self.assertEqual(
            initial_guess["a"], (y_values[0] - user_p0["b"]) / user_p0["alpha"] ** x_values[0]
        )

        user_p0["alpha"] = None
        initial_guess = rbanalysis._initial_guess(x_values, y_values, num_qubits, user_p0)
        dcliff = x_values[1] - x_values[0]
        dy = (y_values[1] - user_p0["b"]) / (y_values[0] - user_p0["b"])
        alpha_guess = dy ** (1 / dcliff)
        self.assertAlmostEqual(initial_guess["alpha"], alpha_guess)

        user_p0["b"] = None
        initial_guess = rbanalysis._initial_guess(x_values, y_values, num_qubits, user_p0)
        self.assertAlmostEqual(initial_guess["b"], 1 / 2 ** num_qubits)

        initial_guess_no_p0 = rbanalysis._initial_guess(x_values, y_values, num_qubits)
        self.assertAlmostEqual(initial_guess, initial_guess_no_p0)


class TestInterleavedRBAnalysis(TestRBAnalysis):
    """
    A test for the analysis of the standard RB experiment
    """

    def _load_rb_data(self, rb_exp_data_file_name: str):
        """
        loader for the experiment data and configuration setup.
        Args:
            rb_exp_data_file_name(str): The file name that contain the experiment data.
        Returns:
            list: containing dict of the experiment setup configuration and list of dictionaries
                containing the experiment results.
            ExperimentData:  ExperimentData object that was creates by the analysis function.
        """
        interleaved_gates = {"x": XGate(), "cx": CXGate()}
        data, exp_attributes, expdata1 = self._load_json_data(rb_exp_data_file_name)
        rb_exp = InterleavedRB(
            interleaved_gates[exp_attributes["interleaved_element"]],
            exp_attributes["physical_qubits"],
            exp_attributes["lengths"],
            num_samples=exp_attributes["num_samples"],
            seed=exp_attributes["seed"],
        )
        gate_error_ratio = {
            ((0,), "id"): 1,
            ((0,), "rz"): 0,
            ((0,), "sx"): 1,
            ((0,), "x"): 1,
            ((0, 1), "cx"): 1,
        }
        rb_exp.set_analysis_options(gate_error_ratio=gate_error_ratio)
        analysis_results = rb_exp.run_analysis(expdata1)
        return data, analysis_results

    def test_interleaved_rb_analysis_test(self):
        """Runs the standard RB analysis tests"""

        rb_exp_data_file_names = [
            "rb_interleaved_1qubit_output_data.json",
            "rb_interleaved_2qubits_output_data.json",
        ]
        rb_exp_analysis_file_names = [
            "rb_interleaved_1qubit_output_analysis.json",
            "rb_interleaved_2qubits_output_analysis.json",
        ]
        self._run_tests(rb_exp_data_file_names, rb_exp_analysis_file_names)<|MERGE_RESOLUTION|>--- conflicted
+++ resolved
@@ -133,57 +133,9 @@
             analysis_results: list of experiment analysis results.
             expected_analysis: list of reference results as dicts.
         """
-<<<<<<< HEAD
-        keys_for_array_data = ["popt", "popt_err", "pcov", "xrange"]
-        keys_for_string_data = ["popt_keys", "analysis_type"]
-        for idx, calculated_analysis_sample_data in enumerate(calculated_analysis_samples_data):
-            for key in calculated_analysis_sample_data.data():
-                if key in keys_for_array_data:
-                    self.assertTrue(
-                        matrix_equal(
-                            calculated_analysis_sample_data.data()[key],
-                            expected_analysis_samples_data[idx][key],
-                            rtol=RTOL_DEFAULT,
-                            atol=ATOL_DEFAULT,
-                        ),
-                        "The calculated value for the key '"
-                        + key
-                        + "', doesn't match the expected value."
-                        + "\n {} != {}".format(
-                            calculated_analysis_sample_data.data()[key],
-                            expected_analysis_samples_data[idx][key],
-                        ),
-                    )
-                else:
-                    if key in keys_for_string_data:
-                        self.assertTrue(
-                            calculated_analysis_sample_data.data()[key]
-                            == expected_analysis_samples_data[idx][key],
-                            "The analysis_type doesn't match to the one expected.",
-                        )
-                    else:
-                        if key == "EPG":
-                            self._validate_epg(
-                                calculated_analysis_sample_data.data()[key],
-                                expected_analysis_samples_data[idx][key],
-                            )
-                        elif key == "fit_models":
-                            pass
-                        else:
-                            self.assertTrue(
-                                np.allclose(
-                                    np.float64(calculated_analysis_sample_data.data()[key]),
-                                    np.float64(expected_analysis_samples_data[idx][key]),
-                                ),
-                                msg="The calculated value for key '"
-                                + key
-                                + "', doesn't match the expected value.",
-                            )
-=======
         for result, reference in zip(analysis_results, expected_analysis):
             # Check names match
             self.assertEqual(result.name, reference["name"])
->>>>>>> 8555a1c2
 
             # Check values match
             value = result.value
