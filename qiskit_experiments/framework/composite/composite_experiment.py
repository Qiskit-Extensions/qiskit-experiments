--- conflicted
+++ resolved
@@ -39,16 +39,10 @@
         """Initialize the composite experiment object.
 
         Args:
-<<<<<<< HEAD
-            experiments (List[BaseExperiment]): a list of experiment objects.
-            qubits (Sequence[int]): list of physical qubits for the experiment.
-            experiment_type (str): Optional, composite experiment subclass name.
-=======
             experiments: a list of experiment objects.
-            qubits: the number of qubits or list of physical qubits for the experiment.
+            qubits: list of physical qubits for the experiment.
             backend: Optional, the backend to run the experiment on.
             experiment_type: Optional, composite experiment subclass name.
->>>>>>> 466ac730
         """
         self._experiments = experiments
         self._num_experiments = len(experiments)
