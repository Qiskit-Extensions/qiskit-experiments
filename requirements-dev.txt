qiskit-terra>=0.45.0
black~=22.0
fixtures
stestr
<<<<<<< HEAD
testtools
pylint~=2.16.2
astroid~=2.14.2  # Must be kept aligned to what pylint wants
=======
pylint~=3.0.2
astroid~=3.0.1  # Must be kept aligned to what pylint wants
>>>>>>> 8bda25d2
jinja2==3.0.3
sphinx>=6.2.1,<=7
jupyter-sphinx>=0.4.0
qiskit-sphinx-theme~=1.14.0rc1
sphinx-design~=0.4.1
pygments>=2.4
reno>=4.0.0
nbsphinx
arxiv
ddt>=1.6.0
pylatexenc
multimethod
sphinx-copybutton
coverage>=5.5
# Pin versions below because of build errors
ipykernel<=6.21.3
jupyter-client<=8.0.3
ipython<8.13.0 ; python_version<"3.9"  # for python 3.8 compatibility
sphinx-remove-toctrees<|MERGE_RESOLUTION|>--- conflicted
+++ resolved
@@ -2,14 +2,9 @@
 black~=22.0
 fixtures
 stestr
-<<<<<<< HEAD
 testtools
-pylint~=2.16.2
-astroid~=2.14.2  # Must be kept aligned to what pylint wants
-=======
 pylint~=3.0.2
 astroid~=3.0.1  # Must be kept aligned to what pylint wants
->>>>>>> 8bda25d2
 jinja2==3.0.3
 sphinx>=6.2.1,<=7
 jupyter-sphinx>=0.4.0
