# (C) Copyright IBM 2021.
#
# This code is licensed under the Apache License, Version 2.0. You may
# obtain a copy of this license in the LICENSE.txt file in the root directory
# of this source tree or at http://www.apache.org/licenses/LICENSE-2.0.
#
# Any modifications or derivative works of this code must retain this
# copyright notice, and modified files need to carry a notice indicating
# that they have been altered from the originals.
"""
Test T2Star experiment
"""
import unittest
import numpy as np

from qiskit.utils import apply_prefix
from qiskit.providers import BackendV1
from qiskit.providers.options import Options
from qiskit.providers.models import QasmBackendConfiguration
from qiskit.result import Result
from qiskit.test import QiskitTestCase
from qiskit_experiments.composite import ParallelExperiment
from qiskit_experiments.characterization import T2StarExperiment
from .mock_job import MockJob


class T2starBackend(BackendV1):
    """
    A simple and primitive backend, to be run by the T2Star tests
    """

    def __init__(
        self,
        p0=None,
        initial_prob_plus=None,
        readout0to1=None,
        readout1to0=None,
        dt_factor=1,
    ):
        """
        Initialize the T2star backend
        """
        dt_factor_in_ns = dt_factor * 1e9 if dt_factor is not None else None
        configuration = QasmBackendConfiguration(
            backend_name="t2star_simulator",
            backend_version="0",
            n_qubits=int(1e6),
            basis_gates=["barrier", "h", "p", "delay", "measure"],
            gates=[],
            local=True,
            simulator=True,
            conditional=False,
            open_pulse=False,
            memory=False,
            max_shots=int(1e6),
            coupling_map=None,
            dt=dt_factor_in_ns,
        )

        self._t2star = p0["t2star"]
        self._a_guess = p0["a_guess"]
        self._f_guess = p0["f_guess"]
        self._phi_guess = p0["phi_guess"]
        self._b_guess = p0["b_guess"]
        self._initial_prob_plus = initial_prob_plus
        self._readout0to1 = readout0to1
        self._readout1to0 = readout1to0
        self._dt_factor = dt_factor
        self._rng = np.random.default_rng(0)
        super().__init__(configuration)

    @classmethod
    def _default_options(cls):
        """Default options of the test backend."""
        return Options(shots=1024)

    def run(self, run_input, **options):
        """
        Run the T2star backend
        """
        self.options.update_options(**options)
        shots = self.options.get("shots")
        result = {
            "backend_name": "T2star backend",
            "backend_version": "0",
            "qobj_id": 0,
            "job_id": 0,
            "success": True,
            "results": [],
        }

        for circ in run_input:
            nqubits = circ.num_qubits
            qubit_indices = {bit: idx for idx, bit in enumerate(circ.qubits)}
            clbit_indices = {bit: idx for idx, bit in enumerate(circ.clbits)}
            counts = dict()
            if self._readout0to1 is None:
                ro01 = np.zeros(nqubits)
            else:
                ro01 = self._readout0to1
            if self._readout1to0 is None:
                ro10 = np.zeros(nqubits)
            else:
                ro10 = self._readout1to0
            for _ in range(shots):
                if self._initial_prob_plus is None:
                    prob_plus = np.ones(nqubits)
                else:
                    prob_plus = self._initial_prob_plus.copy()

                clbits = np.zeros(circ.num_clbits, dtype=int)
                for op, qargs, cargs in circ.data:
                    qubit = qubit_indices[qargs[0]]

                    if op.name == "delay":
                        delay = op.params[0]
                        t2star = self._t2star[qubit] * self._dt_factor
                        freq = self._f_guess[qubit] / self._dt_factor

                        prob_plus[qubit] = (
                            self._a_guess[qubit]
                            * np.exp(-delay / t2star)
                            * np.cos(2 * np.pi * freq * delay + self._phi_guess[qubit])
                            + self._b_guess[qubit]
                        )

                    if op.name == "measure":
                        # we measure in |+> basis which is the same as measuring |0>
                        meas_res = self._rng.binomial(
                            1,
                            (1 - prob_plus[qubit]) * (1 - ro10[qubit])
                            + prob_plus[qubit] * ro01[qubit],
                        )
                        clbit = clbit_indices[cargs[0]]
                        clbits[clbit] = meas_res

                clstr = ""
                for clbit in clbits[::-1]:
                    clstr = clstr + str(clbit)

                if clstr in counts:
                    counts[clstr] += 1
                else:
                    counts[clstr] = 1
            result["results"].append(
                {
                    "shots": shots,
                    "success": True,
                    "header": {"metadata": circ.metadata},
                    "data": {"counts": counts},
                }
            )
        return MockJob(self, Result.from_dict(result))


class TestT2Star(QiskitTestCase):
    """Test T2Star experiment"""

    def test_t2star_run_end2end(self):
        """
        Run the T2* backend on all possible units
        """
        for unit in ["s", "ms", "us", "ns", "dt"]:
            if unit in ("s", "dt"):
                dt_factor = 1
            else:
                dt_factor = apply_prefix(1, unit)
            estimated_t2star = 20
            estimated_freq = 0.1
            # Set up the circuits
            qubit = 0
            if unit == "dt":  # dt requires integer values for delay
                delays = list(range(1, 46))
            else:
                delays = np.append(
                    (np.linspace(1.0, 15.0, num=15)).astype(float),
                    (np.linspace(16.0, 45.0, num=59)).astype(float),
                )

            exp = T2StarExperiment(qubit, delays, unit=unit)
            default_p0 = {
                "A": 0.5,
                "t2star": estimated_t2star,
                "f": estimated_freq,
                "phi": 0,
                "B": 0.5,
            }
            for user_p0 in [default_p0, None]:
                exp.set_analysis_options(user_p0=user_p0)
                backend = T2starBackend(
                    p0={
                        "a_guess": [0.5],
                        "t2star": [estimated_t2star],
                        "f_guess": [estimated_freq],
                        "phi_guess": [0.0],
                        "b_guess": [0.5],
                    },
                    initial_prob_plus=[0.0],
                    readout0to1=[0.02],
                    readout1to0=[0.02],
                    dt_factor=dt_factor,
                )

                # run circuits
                expdata = exp.run(backend=backend, shots=2000)
                result = expdata.analysis_result(0)
                self.assertAlmostEqual(
                    result["t2star_value"],
                    estimated_t2star * dt_factor,
                    delta=3 * dt_factor,
                )
                self.assertAlmostEqual(
<<<<<<< HEAD
                    result["frequency_value"], estimated_freq / dt_factor, delta=3 / dt_factor
=======
                    result["frequency_value"],
                    estimated_freq / dt_factor,
                    delta=3 / dt_factor,
>>>>>>> 77764f6d
                )
                self.assertEqual(
                    result["quality"], "computer_good", "Result quality bad for unit " + str(unit)
                )

    def test_t2star_parallel(self):
        """
        Test parallel experiments of T2* using a simulator.
        """
        t2star = [30, 25]
        estimated_freq = [0.1, 0.12]
        delays = [list(range(1, 60)), list(range(1, 50))]
        dt_factor = 1

        exp0 = T2StarExperiment(0, delays[0])
        exp2 = T2StarExperiment(2, delays[1])
        par_exp = ParallelExperiment([exp0, exp2])

        p0 = {
            "a_guess": [0.5, None, 0.5],
            "t2star": [t2star[0], None, t2star[1]],
            "f_guess": [estimated_freq[0], None, estimated_freq[1]],
            "phi_guess": [0, None, 0],
            "b_guess": [0.5, None, 0.5],
        }
        backend = T2starBackend(p0)
        res = par_exp.run(backend=backend, shots=1000)

        for i in range(2):
            sub_res = res.component_experiment_data(i).analysis_result(0)
<<<<<<< HEAD
            self.assertAlmostEqual(
                sub_res["t2star_value"], t2star[i] * dt_factor, delta=3 * dt_factor
            )
            self.assertAlmostEqual(
                sub_res["frequency_value"], estimated_freq[i] / dt_factor, delta=3 / dt_factor
            )
=======
            self.assertAlmostEqual(sub_res["t2star_value"], t2star[i], delta=3)
            self.assertAlmostEqual(
                sub_res["frequency_value"],
                estimated_freq[i],
                delta=3,
            )
            sub_res = res.component_experiment_data(i).analysis_result(0)
>>>>>>> 77764f6d
            self.assertEqual(
                sub_res["quality"],
                "computer_good",
                "Result quality bad for experiment on qubit " + str(i),
            )

    def test_t2star_concat_2_experiments(self):
        """
        Concatenate the data from 2 separate experiments
        """
        unit = "s"
        dt_factor = 1
        estimated_t2star = 30
        estimated_freq = 0.7
        # First experiment
        qubit = 0
        delays1 = list(range(1, 60, 2))

        exp1 = T2StarExperiment(qubit, delays1, unit=unit)
        default_p0 = {
            "A": 0.5,
            "t2star": estimated_t2star,
            "f": estimated_freq,
            "phi": 0,
            "B": 0.5,
        }
        exp1.set_analysis_options(user_p0=default_p0)
        backend = T2starBackend(
            p0={
                "a_guess": [0.5],
                "t2star": [estimated_t2star],
                "f_guess": [estimated_freq],
                "phi_guess": [0.0],
                "b_guess": [0.5],
            },
            initial_prob_plus=[0.0],
            readout0to1=[0.02],
            readout1to0=[0.02],
            dt_factor=1,
        )

        # run circuits
<<<<<<< HEAD
        expdata1 = exp1.run(backend=backend, shots=1000)
=======
        expdata1 = exp1.run(backend=backend)
>>>>>>> 77764f6d

        # second experiment
        delays2 = list(range(2, 65, 2))
        exp2 = T2StarExperiment(qubit, delays2, unit=unit)
        exp2.set_analysis_options(user_p0=default_p0)
        expdata2 = exp2.run(backend=backend, experiment_data=expdata1, shots=1000)
        result0 = expdata2.analysis_result(0)
        result1 = expdata2.analysis_result(1)
        self.assertAlmostEqual(
            result1["t2star_value"],
            estimated_t2star * dt_factor,
            delta=3 * dt_factor,
        )
        self.assertAlmostEqual(
            result1["frequency_value"], estimated_freq / dt_factor, delta=3 / dt_factor
        )
        self.assertEqual(
            result1["quality"], "computer_good", "Result quality bad for unit " + str(unit)
        )
        self.assertLessEqual(result1["stderr"], result0["stderr"])
        self.assertEqual(len(expdata2.data()), len(delays1) + len(delays2))


if __name__ == "__main__":
    unittest.main()<|MERGE_RESOLUTION|>--- conflicted
+++ resolved
@@ -210,13 +210,7 @@
                     delta=3 * dt_factor,
                 )
                 self.assertAlmostEqual(
-<<<<<<< HEAD
                     result["frequency_value"], estimated_freq / dt_factor, delta=3 / dt_factor
-=======
-                    result["frequency_value"],
-                    estimated_freq / dt_factor,
-                    delta=3 / dt_factor,
->>>>>>> 77764f6d
                 )
                 self.assertEqual(
                     result["quality"], "computer_good", "Result quality bad for unit " + str(unit)
@@ -247,22 +241,12 @@
 
         for i in range(2):
             sub_res = res.component_experiment_data(i).analysis_result(0)
-<<<<<<< HEAD
             self.assertAlmostEqual(
                 sub_res["t2star_value"], t2star[i] * dt_factor, delta=3 * dt_factor
             )
             self.assertAlmostEqual(
                 sub_res["frequency_value"], estimated_freq[i] / dt_factor, delta=3 / dt_factor
             )
-=======
-            self.assertAlmostEqual(sub_res["t2star_value"], t2star[i], delta=3)
-            self.assertAlmostEqual(
-                sub_res["frequency_value"],
-                estimated_freq[i],
-                delta=3,
-            )
-            sub_res = res.component_experiment_data(i).analysis_result(0)
->>>>>>> 77764f6d
             self.assertEqual(
                 sub_res["quality"],
                 "computer_good",
@@ -305,11 +289,7 @@
         )
 
         # run circuits
-<<<<<<< HEAD
         expdata1 = exp1.run(backend=backend, shots=1000)
-=======
-        expdata1 = exp1.run(backend=backend)
->>>>>>> 77764f6d
 
         # second experiment
         delays2 = list(range(2, 65, 2))
