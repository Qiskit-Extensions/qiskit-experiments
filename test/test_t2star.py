# (C) Copyright IBM 2021.
#
# This code is licensed under the Apache License, Version 2.0. You may
# obtain a copy of this license in the LICENSE.txt file in the root directory
# of this source tree or at http://www.apache.org/licenses/LICENSE-2.0.
#
# Any modifications or derivative works of this code must retain this
# copyright notice, and modified files need to carry a notice indicating
# that they have been altered from the originals.
"""
Test T2Star experiment
"""
import unittest
import numpy as np

from qiskit.utils import apply_prefix
from qiskit.providers import BackendV1
from qiskit.providers.options import Options
from qiskit.providers.models import QasmBackendConfiguration
from qiskit.result import Result
from qiskit.test import QiskitTestCase
from qiskit_experiments.composite import ParallelExperiment
from qiskit_experiments.characterization import T2StarExperiment


class T2starBackend(BackendV1):
    """
    A simple and primitive backend, to be run by the T2Star tests
    """

    def __init__(
        self,
        p0=None,
        initial_prob_plus=None,
        readout0to1=None,
        readout1to0=None,
        dt_factor=1,
    ):
        """
        Initialize the T2star backend
        """
        dt_factor_in_ns = dt_factor * 1e9 if dt_factor is not None else None
        configuration = QasmBackendConfiguration(
            backend_name="t2star_simulator",
            backend_version="0",
            n_qubits=int(1e6),
            basis_gates=["barrier", "h", "p", "delay", "measure"],
            gates=[],
            local=True,
            simulator=True,
            conditional=False,
            open_pulse=False,
            memory=False,
            max_shots=int(1e6),
            coupling_map=None,
            dt=dt_factor_in_ns,
        )

        self._t2star = p0["t2star"]
        self._a_guess = p0["a_guess"]
        self._f_guess = p0["f_guess"]
        self._phi_guess = p0["phi_guess"]
        self._b_guess = p0["b_guess"]
        self._initial_prob_plus = initial_prob_plus
        self._readout0to1 = readout0to1
        self._readout1to0 = readout1to0
        self._dt_factor = dt_factor
        self._rng = np.random.default_rng(0)
        super().__init__(configuration)

    @classmethod
    def _default_options(cls):
        """Default options of the test backend."""
        return Options(shots=1024)

    def run(self, run_input, **options):
        """
        Run the T2star backend
        """
        self.options.update_options(**options)
        shots = self.options.get("shots")

        result = {
            "backend_name": "T2star backend",
            "backend_version": "0",
            "qobj_id": 0,
            "job_id": 0,
            "success": True,
            "results": [],
        }

        for circ in run_input:
            nqubits = circ.num_qubits
            qubit_indices = {bit: idx for idx, bit in enumerate(circ.qubits)}
            clbit_indices = {bit: idx for idx, bit in enumerate(circ.clbits)}
            counts = dict()
            if self._readout0to1 is None:
                ro01 = np.zeros(nqubits)
            else:
                ro01 = self._readout0to1
            if self._readout1to0 is None:
                ro10 = np.zeros(nqubits)
            else:
                ro10 = self._readout1to0
            for _ in range(shots):
                if self._initial_prob_plus is None:
                    prob_plus = np.ones(nqubits)
                else:
                    prob_plus = self._initial_prob_plus.copy()

                clbits = np.zeros(circ.num_clbits, dtype=int)
                for op, qargs, cargs in circ.data:
                    qubit = qubit_indices[qargs[0]]

                    if op.name == "delay":
                        delay = op.params[0]
                        t2star = self._t2star[qubit] * self._dt_factor
                        freq = self._f_guess[qubit] / self._dt_factor

                        prob_plus[qubit] = (
                            self._a_guess[qubit]
                            * np.exp(-delay / t2star)
                            * np.cos(2 * np.pi * freq * delay + self._phi_guess[qubit])
                            + self._b_guess[qubit]
                        )

                    if op.name == "measure":
                        # we measure in |+> basis which is the same as measuring |0>
                        meas_res = self._rng.binomial(
                            1,
                            (1 - prob_plus[qubit]) * (1 - ro10[qubit])
                            + prob_plus[qubit] * ro01[qubit],
                        )
                        clbit = clbit_indices[cargs[0]]
                        clbits[clbit] = meas_res

                clstr = ""
                for clbit in clbits[::-1]:
                    clstr = clstr + str(clbit)

                if clstr in counts:
                    counts[clstr] += 1
                else:
                    counts[clstr] = 1
            result["results"].append(
                {
                    "shots": shots,
                    "success": True,
                    "header": {"metadata": circ.metadata},
                    "data": {"counts": counts},
                }
            )
        return Result.from_dict(result)


class TestT2Star(QiskitTestCase):
    """Test T2Star experiment"""

    def test_t2star_run_end2end(self):
        """
        Run the T2* backend on all possible units
        """
        for unit in ["s", "ms", "us", "ns", "dt"]:
            if unit in ("s", "dt"):
                dt_factor = 1
            else:
                dt_factor = apply_prefix(1, unit)
            estimated_t2star = 20
            estimated_freq = 0.1
            # Set up the circuits
            qubit = 0
            if unit == "dt":  # dt requires integer values for delay
                delays = list(range(1, 46))
            else:
                delays = np.append(
                    (np.linspace(1.0, 15.0, num=15)).astype(float),
                    (np.linspace(16.0, 45.0, num=59)).astype(float),
                )

            exp = T2StarExperiment(qubit, delays, unit=unit)
            default_p0 = {
                "A": 0.5,
                "t2star": estimated_t2star,
                "f": estimated_freq,
                "phi": 0,
                "B": 0.5,
            }
            for user_p0 in [default_p0, None]:
                exp.set_analysis_options(user_p0=user_p0)
                backend = T2starBackend(
                    p0={
                        "a_guess": [0.5],
                        "t2star": [estimated_t2star],
                        "f_guess": [estimated_freq],
                        "phi_guess": [0.0],
                        "b_guess": [0.5],
                    },
                    initial_prob_plus=[0.0],
                    readout0to1=[0.02],
                    readout1to0=[0.02],
                    dt_factor=dt_factor,
                )

<<<<<<< HEAD
                # run circuits
                exp.set_analysis_options(shots=2000)
                expdata = exp.run(backend=backend)
                result = expdata.analysis_result(0)
                self.assertEqual(
                    result["quality"], "computer_good", "Result quality bad for unit " + str(unit)
                )
=======
            expdata = exp.run(
                backend=backend,
                shots=2000,
            )
            result = expdata.analysis_result(0)
            self.assertAlmostEqual(
                result["t2star_value"],
                estimated_t2star * dt_factor,
                delta=3 * dt_factor,
            )
            self.assertAlmostEqual(
                result["frequency_value"],
                estimated_freq / dt_factor,
                delta=3 / dt_factor,
            )
            self.assertEqual(
                result["quality"], "computer_good", "Result quality bad for unit " + str(unit)
            )
>>>>>>> 608833fa

    def test_t2star_parallel(self):
        """
        Test parallel experiments of T2* using a simulator.
        """

        t2star = [30, 25]
        estimated_freq = [0.1, 0.12]
        delays = [list(range(1, 60)), list(range(1, 50))]

        exp0 = T2StarExperiment(0, delays[0])
        exp2 = T2StarExperiment(2, delays[1])
        par_exp = ParallelExperiment([exp0, exp2])

        p0 = {
            "a_guess": [0.5, None, 0.5],
            "t2star": [t2star[0], None, t2star[1]],
            "f_guess": [estimated_freq[0], None, estimated_freq[1]],
            "phi_guess": [0, None, 0],
            "b_guess": [0.5, None, 0.5],
        }
        backend = T2starBackend(p0)
        res = par_exp.run(backend=backend, shots=1000)

        for i in range(2):
            sub_res = res.component_experiment_data(i).analysis_result(0)
<<<<<<< HEAD
=======
            self.assertAlmostEqual(sub_res["t2star_value"], t2star[i], delta=3)
            self.assertAlmostEqual(
                sub_res["frequency_value"],
                estimated_freq[i],
                delta=3,
            )
            sub_res = res.component_experiment_data(i).analysis_result(0)
>>>>>>> 608833fa
            self.assertEqual(
                sub_res["quality"],
                "computer_good",
                "Result quality bad for experiment on qubit " + str(i),
            )

    def test_t2star_concat_2_experiments(self):
        """
        Concatenate the data from 2 separate experiments
        """
        unit = "s"
        estimated_t2star = 30
        estimated_freq = 0.7
        # First experiment
        qubit = 0
        delays1 = list(range(1, 60, 2))

        exp1 = T2StarExperiment(qubit, delays1, unit=unit)
        default_p0 = {
            "A": 0.5,
            "t2star": estimated_t2star,
            "f": estimated_freq,
            "phi": 0,
            "B": 0.5,
        }
        exp1.set_analysis_options(user_p0=default_p0, shots=2000)
        backend = T2starBackend(
            p0={
                "a_guess": [0.5],
                "t2star": [estimated_t2star],
                "f_guess": [estimated_freq],
                "phi_guess": [0.0],
                "b_guess": [0.5],
            },
            initial_prob_plus=[0.0],
            readout0to1=[0.02],
            readout1to0=[0.02],
            dt_factor=1,
        )

        # run circuits
        expdata1 = exp1.run(
            backend=backend
        )

        # second experiment
        delays2 = list(range(2, 65, 2))
        exp2 = T2StarExperiment(qubit, delays2, unit=unit)
        exp2.set_analysis_options(user_p0=default_p0, shots=2000)
        expdata2 = exp2.run(
            backend=backend,
            experiment_data=expdata1,
        )
        result = expdata2.analysis_result(0)
        self.assertEqual(
            result["quality"], "computer_good", "Result quality bad for unit " + str(unit)
        )
        self.assertEqual(len(expdata2.data()), len(delays1) + len(delays2))


if __name__ == "__main__":
    unittest.main()<|MERGE_RESOLUTION|>--- conflicted
+++ resolved
@@ -201,34 +201,25 @@
                     dt_factor=dt_factor,
                 )
 
-<<<<<<< HEAD
                 # run circuits
                 exp.set_analysis_options(shots=2000)
                 expdata = exp.run(backend=backend)
                 result = expdata.analysis_result(0)
+                
+                result = expdata.analysis_result(0)
+                self.assertAlmostEqual(
+                    result["t2star_value"],
+                    estimated_t2star * dt_factor,
+                    delta=3 * dt_factor,
+                    )
+                self.assertAlmostEqual(
+                    result["frequency_value"],
+                    estimated_freq / dt_factor,
+                    delta=3 / dt_factor,
+                    )
                 self.assertEqual(
                     result["quality"], "computer_good", "Result quality bad for unit " + str(unit)
-                )
-=======
-            expdata = exp.run(
-                backend=backend,
-                shots=2000,
-            )
-            result = expdata.analysis_result(0)
-            self.assertAlmostEqual(
-                result["t2star_value"],
-                estimated_t2star * dt_factor,
-                delta=3 * dt_factor,
-            )
-            self.assertAlmostEqual(
-                result["frequency_value"],
-                estimated_freq / dt_factor,
-                delta=3 / dt_factor,
-            )
-            self.assertEqual(
-                result["quality"], "computer_good", "Result quality bad for unit " + str(unit)
-            )
->>>>>>> 608833fa
+                    )
 
     def test_t2star_parallel(self):
         """
@@ -255,8 +246,6 @@
 
         for i in range(2):
             sub_res = res.component_experiment_data(i).analysis_result(0)
-<<<<<<< HEAD
-=======
             self.assertAlmostEqual(sub_res["t2star_value"], t2star[i], delta=3)
             self.assertAlmostEqual(
                 sub_res["frequency_value"],
@@ -264,7 +253,6 @@
                 delta=3,
             )
             sub_res = res.component_experiment_data(i).analysis_result(0)
->>>>>>> 608833fa
             self.assertEqual(
                 sub_res["quality"],
                 "computer_good",
