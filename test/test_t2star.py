--- conflicted
+++ resolved
@@ -250,7 +250,6 @@
                 sub_res["quality"],
                 "computer_good",
                 "Result quality bad for experiment on qubit " + str(i),
-<<<<<<< HEAD
             )
 
     def test_t2star_concat_2_experiments(self):
@@ -315,6 +314,3 @@
 
 if __name__ == "__main__":
     unittest.main()
-=======
-            )
->>>>>>> 1139f80d
