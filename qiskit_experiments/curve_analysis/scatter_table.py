--- conflicted
+++ resolved
@@ -351,21 +351,12 @@
 
     def add_row(
         self,
-<<<<<<< HEAD
-        series_name: str | pd.NA = pd.NA,
-        series_id: int | pd.NA = pd.NA,
-        category: str | pd.NA = pd.NA,
-        x: float | pd.NA = pd.NA,
-        y: float | pd.NA = pd.NA,
-        y_err: float | pd.NA = pd.NA,
-=======
         xval: float | pd.NA = pd.NA,
         yval: float | pd.NA = pd.NA,
         yerr: float | pd.NA = pd.NA,
         series_name: str | pd.NA = pd.NA,
         series_id: int | pd.NA = pd.NA,
         category: str | pd.NA = pd.NA,
->>>>>>> 36c06ea9
         shots: float | pd.NA = pd.NA,
         analysis: str | pd.NA = pd.NA,
     ):
@@ -374,18 +365,6 @@
         Data must be the same length.
 
         Args:
-<<<<<<< HEAD
-            x: X value.
-            y: Y value.
-            y_err: Standard deviation of y value.
-            shots: Shot number used to acquire this data point.
-            series_name: Name of this data series if available.
-            series_id: Index of this data series if available.
-            category: Data category if available.
-            analysis: Analysis name if available.
-        """
-        self._lazy_add_rows.append([x, y, y_err, series_name, series_id, category, shots, analysis])
-=======
             xval: X value.
             yval: Y value.
             yerr: Standard deviation of y value.
@@ -398,7 +377,6 @@
         self._lazy_add_rows.append(
             [xval, yval, yerr, series_name, series_id, category, shots, analysis]
         )
->>>>>>> 36c06ea9
 
     @classmethod
     def _format_table(cls, data: pd.DataFrame) -> pd.DataFrame:
