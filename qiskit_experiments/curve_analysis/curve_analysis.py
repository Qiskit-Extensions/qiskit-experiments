# This code is part of Qiskit.
#
# (C) Copyright IBM 2021.
#
# This code is licensed under the Apache License, Version 2.0. You may
# obtain a copy of this license in the LICENSE.txt file in the root directory
# of this source tree or at http://www.apache.org/licenses/LICENSE-2.0.
#
# Any modifications or derivative works of this code must retain this
# copyright notice, and modified files need to carry a notice indicating
# that they have been altered from the originals.

"""
Analysis class for curve fitting.
"""
# pylint: disable=invalid-name

import copy
import collections
import itertools
import warnings
from abc import ABC
from typing import Any, Dict, List, Tuple, Callable, Union, Optional

import numpy as np
import uncertainties
from uncertainties import unumpy as unp
from scipy import optimize as opt

from qiskit.providers import Backend
from qiskit_experiments.curve_analysis.curve_data import (
    CurveData,
    FitData,
    ParameterRepr,
    FitOptions,
)
from qiskit_experiments.curve_analysis.fit_models import (
    FitModel,
    SingleFitFunction,
    CompositeFitFunction,
)
from qiskit_experiments.curve_analysis.data_processing import multi_mean_xy_data, data_sort
from qiskit_experiments.curve_analysis.visualization import FitResultPlotters, PlotterStyle
from qiskit_experiments.data_processing import DataProcessor
from qiskit_experiments.data_processing.exceptions import DataProcessorError
from qiskit_experiments.data_processing.processor_library import get_processor
from qiskit_experiments.exceptions import AnalysisError
from qiskit_experiments.framework import (
    BaseAnalysis,
    ExperimentData,
    AnalysisResultData,
    Options,
    AnalysisConfig,
)

PARAMS_ENTRY_PREFIX = "@Parameters_"
DATA_ENTRY_PREFIX = "@Data_"


class CurveAnalysis(BaseAnalysis, ABC):
    """A base class for curve fit type analysis.

    The subclasses can override class attributes to define the behavior of
    data extraction and fitting. This docstring describes how code developers can
    create a new curve fit analysis subclass inheriting from this base class.

    Class Attributes:
        - ``__series__``: A set of data points that will be fit to the same parameters
          in the fit function. If this analysis contains multiple curves,
          the same number of series definitions should be listed. Each series definition
          is a :class:`SeriesDef` element, that may be initialized with

            - ``fit_func``: The function to which the data will be fit.
            - ``filter_kwargs``: Circuit metadata key and value associated with this curve.
              The data points of the curve are extracted from ExperimentData based on
              this information.
            - ``name``: Name of the curve. This is arbitrary data field, but should be unique.
            - ``plot_color``: String color representation of this series in the plot.
            - ``plot_symbol``: String formatter of the scatter of this series in the plot.

        - ``__fixed_parameters__``: A list of parameter names fixed during the fitting.
            These parameters should be provided in some way. For example, you can provide
            them via experiment options or analysis options. Parameter names should be
            used in the ``fit_func`` in the series definition.

        See the Examples below for more details.


    Examples:

        **A fitting for single exponential decay curve**

        In this type of experiment, the analysis deals with a single curve.
        Thus filter_kwargs and series name are not necessary defined.

        .. code-block::

            class AnalysisExample(CurveAnalysis):

                __series__ = [
                    SeriesDef(
                        fit_func=lambda x, p0, p1, p2:
                            exponential_decay(x, amp=p0, lamb=p1, baseline=p2),
                    ),
                ]

        **A fitting for two exponential decay curve with partly shared parameter**

        In this type of experiment, the analysis deals with two curves.
        We need a __series__ definition for each curve, and filter_kwargs should be
        properly defined to separate each curve series.

        .. code-block::

            class AnalysisExample(CurveAnalysis):

                __series__ = [
                    SeriesDef(
                        name="my_experiment1",
                        fit_func=lambda x, p0, p1, p2, p3:
                            exponential_decay(x, amp=p0, lamb=p1, baseline=p3),
                        filter_kwargs={"experiment": 1},
                        plot_color="red",
                        plot_symbol="^",
                    ),
                    SeriesDef(
                        name="my_experiment2",
                        fit_func=lambda x, p0, p1, p2, p3:
                            exponential_decay(x, amp=p0, lamb=p2, baseline=p3),
                        filter_kwargs={"experiment": 2},
                        plot_color="blue",
                        plot_symbol="o",
                    ),
                ]

        In this fit model, we have 4 parameters `p0, p1, p2, p3` and both series share
        `p0` and `p3` as `amp` and `baseline` of the `exponential_decay` fit function.
        Parameter `p1` (`p2`) is only used by `my_experiment1` (`my_experiment2`).
        Both series have same fit function in this example.


        **A fitting for two trigonometric curves with the same parameter**

        In this type of experiment, the analysis deals with two different curves.
        However the parameters are shared with both functions.

        .. code-block::

            class AnalysisExample(CurveAnalysis):

                __series__ = [
                    SeriesDef(
                        name="my_experiment1",
                        fit_func=lambda x, p0, p1, p2, p3:
                            cos(x, amp=p0, freq=p1, phase=p2, baseline=p3),
                        filter_kwargs={"experiment": 1},
                        plot_color="red",
                        plot_symbol="^",
                    ),
                    SeriesDef(
                        name="my_experiment2",
                        fit_func=lambda x, p0, p1, p2, p3:
                            sin(x, amp=p0, freq=p1, phase=p2, baseline=p3),
                        filter_kwargs={"experiment": 2},
                        plot_color="blue",
                        plot_symbol="o",
                    ),
                ]

        In this fit model, we have 4 parameters `p0, p1, p2, p3` and both series share
        all parameters. However, these series have different fit curves, i.e.
        `my_experiment1` (`my_experiment2`) uses the `cos` (`sin`) fit function.


        **A fitting with fixed parameter**

        In this type of experiment, we can provide fixed fit function parameter.
        This parameter should be assigned via analysis options
        and not passed to the fitter function.

        .. code-block::

            class AnalysisExample(CurveAnalysis):

                __series__ = [
                    SeriesDef(
                        fit_func=lambda x, p0, p1, p2:
                            exponential_decay(x, amp=p0, lamb=p1, baseline=p2),
                    ),
                ]

                __fixed_parameters__ = ["p1"]

        You can add arbitrary number of parameters to the class variable
        ``__fixed_parameters__`` from the fit function arguments.
        This parameter should be defined with the fit functions otherwise the analysis
        instance cannot be created. In above example, parameter ``p1`` should be also
        defined in the analysis options. This parameter will be excluded from the fit parameters
        and thus will not appear in the analysis result.

    Notes:
        This CurveAnalysis class provides several private methods that subclasses can override.

        - Customize pre-data processing:
            Override :meth:`~self._format_data`. For example, here you can apply smoothing
            to y values, remove outlier, or apply filter function to the data.
            By default, data is sorted by x values and the measured values at the same
            x value are averaged.

        - Create extra data from fit result:
            Override :meth:`~self._extra_database_entry`. You need to return a list of
            :class:`~qiskit_experiments.framework.analysis_result_data.AnalysisResultData`
            object. This returns an empty list by default.

        - Customize fit quality evaluation:
            Override :meth:`~self._evaluate_quality`. This value will be shown in the
            database. You can determine the quality represented by the predefined string
            "good" or "bad" based on fit result,
            such as parameter uncertainty and reduced chi-squared value.
            This returns ``None`` by default. This means evaluation is not performed.

        - Customize fitting options:
            Override :meth:`~self._generate_fit_guesses`. For example, here you can
            calculate initial guess from experiment data and setup fitter options.

        See docstring of each method for more details.

        Note that other private methods are not expected to be overridden.
        If you forcibly override these methods, the behavior of analysis logic is not well tested
        and we cannot guarantee it works as expected (you may suffer from bugs).
        Instead, you can open an issue in qiskit-experiment github to upgrade this class
        with proper unittest framework.

        https://github.com/Qiskit/qiskit-experiments/issues
    """

    #: List[SeriesDef]: List of mapping representing a data series
    __series__ = list()

<<<<<<< HEAD
    #: List[str]: Fixed parameter in fit function. Value should be set to the analysis options.
    __fixed_parameters__ = list()

    # Automatically generated fitting functions of child class
    _fit_model = None

    def __init_subclass__(cls, **kwargs):
        """Parse series definition of subclass and set fit function and signature."""

        super().__init_subclass__(**kwargs)

        # Validate if all fixed parameter names are defined in the fit model
        if cls.__fixed_parameters__:
            # This generates order-insensitive collection of all fitting parameters
            # defined under the analysis. Since SeriesDef.signature returns a list,
            # this generates a flat list from iterator and remove duplicated values.
            all_params = set(itertools.chain.from_iterable(s.signature for s in cls.__series__))
            if any(p not in all_params for p in cls.__fixed_parameters__):
                raise AnalysisError("Not existing parameter is fixed.")

        # Create fit model
        model_source = collections.defaultdict(list)
        for series in cls.__series__:
            model_source["fit_functions"].append(series.fit_func)
            model_source["signatures"].append(series.signature)
            model_source["fit_models"].append(series.model_description)

        if len(cls.__series__) == 1:
            # Only single curve. Use single fit model for simplicity.
            model_type = SingleFitFunction
        else:
            # Use composite function for multi objective optimization.
            model_type = CompositeFitFunction

        cls._fit_model = model_type(**model_source, fixed_parameters=cls.__fixed_parameters__)

=======
>>>>>>> aa716c19
    def __init__(self):
        """Initialize data fields that are privately accessed by methods."""
        super().__init__()

        if hasattr(self, "__fixed_parameters__"):
            warnings.warn(
                "The class attribute __fixed_parameters__ has been deprecated and will be removed. "
                "Now this attribute is absorbed in analysis options as fixed_parameters. "
                "This warning will be dropped in v0.4 along with "
                "the support for the deprecated attribute.",
                DeprecationWarning,
                stacklevel=2,
            )
            # pylint: disable=no-member
            self._options.fixed_parameters = {
                p: self.options.get(p, None) for p in self.__fixed_parameters__
            }

        #: Dict[str, Any]: Experiment metadata
        self.__experiment_metadata = None

        #: List[CurveData]: Processed experiment data set.
        self.__processed_data_set = list()

        #: Backend: backend object used for experimentation
        self.__backend = None

    @staticmethod
    def curve_fit(
        func: FitModel,
        xdata: np.ndarray,
        ydata: np.ndarray,
        sigma: np.ndarray,
        p0: Dict[str, float],
        bounds: Dict[str, Tuple[float, float]],
        **kwargs,
    ) -> FitData:
        """Perform curve fitting.

        This is the scipy curve fit wrapper to manage named fit parameters and
        return outcomes as ufloat objects with parameter correlation computed based on the
        covariance matrix obtained from the fitting. Result is returned as
        :class:`~qiskit_experiments.curve_analysis.FitData` which is a special data container
        for curve analysis. This method can perform multi-objective optimization with
        multiple data series with related fit models.

        Args:
            func: A fit model that may consist of multiple curves.
            xdata: Numpy array representing X values.
            ydata: Numpy array representing Y values.
            sigma: Numpy array representing standard error of Y values.
            p0: Dictionary of initial guesses for given fit function.
            bounds: Dictionary of parameter boundary for given fit function.
            **kwargs: Solver options.

        Returns:
            Fit result.

        Raises:
            AnalysisError: When invalid fit function is provided.
            AnalysisError: When number of data points is too small.
            AnalysisError: When curve fitting does not converge.
        """
        if not isinstance(func, FitModel):
            raise AnalysisError(
                "CurveAnalysis subclass requires `func` of FitModel instance to perform fitting. "
                "This SciPy fit wrapper requires .signature that returns a list of fit parameters "
                "for name-based parameter mapping, which is not available in a standard callable."
            )

<<<<<<< HEAD
        lower = [bounds[p][0] for p in func.signature]
        upper = [bounds[p][1] for p in func.signature]
        scipy_bounds = (lower, upper)
        scipy_p0 = list(p0.values())

        dof = len(ydata) - len(func.signature)
        if dof < 1:
            raise AnalysisError(
                "The number of degrees of freedom of the fit data and model "
                " (len(ydata) - len(p0)) is less than 1"
            )

        if np.any(np.nan_to_num(sigma) == 0):
            # Sigma = 0 causes zero division error
            sigma = None
        else:
            if "absolute_sigma" not in kwargs:
                kwargs["absolute_sigma"] = True

        try:
            # pylint: disable = unbalanced-tuple-unpacking
            popt, pcov = opt.curve_fit(
                func,
                xdata,
                ydata,
                sigma=sigma,
                p0=scipy_p0,
                bounds=scipy_bounds,
                **kwargs,
            )
        except Exception as ex:
            raise AnalysisError(
                "scipy.optimize.curve_fit failed with error: {}".format(str(ex))
            ) from ex

        # Compute outcome with errors correlation
        if np.isfinite(pcov).all():
            # Keep parameter correlations in following analysis steps
            fit_params = uncertainties.correlated_values(nom_values=popt, covariance_mat=pcov)
        else:
            # Ignore correlations, add standard error if finite.
            fit_params = [
                uncertainties.ufloat(nominal_value=n, std_dev=s if np.isfinite(s) else np.nan)
                for n, s in zip(popt, np.sqrt(np.diag(pcov)))
            ]

        # Calculate the reduced chi-squared for fit
        yfits = func(xdata, *popt)
        residues = (yfits - ydata) ** 2
        if sigma is not None:
            residues = residues / (sigma**2)
        reduced_chisq = np.sum(residues) / dof

        # Compute data range for fit
        xdata_range = np.min(xdata), np.max(xdata)
        ydata_range = np.min(ydata), np.max(ydata)

        return FitData(
            popt=list(fit_params),
            popt_keys=func.signature,
            pcov=pcov,
            reduced_chisq=reduced_chisq,
            dof=dof,
            x_range=xdata_range,
            y_range=ydata_range,
            fit_model=func.fit_model,
        )

    @property
    def fit_model(self) -> FitModel:
        """Return a fit model for this analysis instance."""
        # This should return a copy of instance.
        # Note that fit model is class attribute though parameters can be bound.
        # This may cause conflict issue between instance without copying.
        return self._fit_model.copy()
=======
        # remove the first function argument. this is usually x, i.e. not a fit parameter.
        return list(list(fsigs)[0].parameters.keys())[1:]
>>>>>>> aa716c19

    @property
    def parameters(self) -> List[str]:
        """Return parameters of this curve analysis."""
<<<<<<< HEAD
        return self._fit_model.signature
=======
        return [s for s in self._fit_params() if s not in self.options.fixed_parameters]
>>>>>>> aa716c19

    @classmethod
    def _default_options(cls) -> Options:
        """Return default analysis options.

        Analysis Options:
            data_processor (Callable): A callback function to format experiment data.
                This can be a :class:`~qiskit_experiments.data_processing.DataProcessor`
                instance that defines the `self.__call__` method.
            normalization (bool) : Set ``True`` to normalize y values within range [-1, 1].
            p0 (Dict[str, float]): Array-like or dictionary
                of initial parameters.
            bounds (Dict[str, Tuple[float, float]]): Array-like or dictionary
                of (min, max) tuple of fit parameter boundaries.
            x_key (str): Circuit metadata key representing a scanned value.
            plot (bool): Set ``True`` to create figure for fit result.
            axis (AxesSubplot): Optional. A matplotlib axis object to draw.
            xlabel (str): X label of fit result figure.
            ylabel (str): Y label of fit result figure.
            xlim (Tuple[float, float]): Min and max value of horizontal axis of the fit plot.
            ylim (Tuple[float, float]): Min and max value of vertical axis of the fit plot.
            xval_unit (str): SI unit of x values. No prefix is needed here.
                For example, when the x values represent time, this option will be just "s"
                rather than "ms". In the fit result plot, the prefix is automatically selected
                based on the maximum value. If your x values are in [1e-3, 1e-4], they
                are displayed as [1 ms, 10 ms]. This option is likely provided by the
                analysis class rather than end-users. However, users can still override
                if they need different unit notation. By default, this option is set to ``None``,
                and no scaling is applied. X axis will be displayed in the scientific notation.
            yval_unit (str): Unit of y values. Same as ``xval_unit``.
                This value is not provided in most experiments, because y value is usually
                population or expectation values.
            result_parameters (List[Union[str, ParameterRepr]): Parameters reported in the
                database as a dedicated entry. This is a list of parameter representation
                which is either string or ParameterRepr object. If you provide more
                information other than name, you can specify
                ``[ParameterRepr("alpha", "\u03B1", "a.u.")]`` for example.
                The parameter name should be defined in the series definition.
                Representation should be printable in standard output, i.e. no latex syntax.
            return_data_points (bool): Set ``True`` to return formatted XY data.
            curve_plotter (str): A name of plotter function used to generate
                the curve fit result figure. This refers to the mapper
                :py:class:`~qiskit_experiments.curve_analysis.visualization.FitResultPlotters`
                to retrieve the corresponding callback function.
            style (PlotterStyle): An instance of
                :py:class:`~qiskit_experiments.curve_analysis.visualization.style.PlotterStyle`
                that contains a set of configurations to create a fit plot.
            extra (Dict[str, Any]): A dictionary that is appended to all database entries
                as extra information.
            curve_fitter_options (Dict[str, Any]) Options that are passed to the
                specified curve fitting function.
            fixed_parameters (Dict[str, Any]): Fitting model parameters that are fixed
                during the curve fitting. This should be provided with default value
                keyed on one of the parameter names in the series definition.
        """
        options = super()._default_options()

        options.data_processor = None
        options.normalization = False
        options.x_key = "xval"
        options.plot = True
        options.axis = None
        options.xlabel = None
        options.ylabel = None
        options.xlim = None
        options.ylim = None
        options.xval_unit = None
        options.yval_unit = None
        options.result_parameters = None
        options.return_data_points = False
        options.curve_plotter = "mpl_single_canvas"
        options.style = PlotterStyle()
        options.extra = dict()
        options.curve_fitter_options = dict()
<<<<<<< HEAD

        # automatically populate initial guess and boundary
        options.p0 = {par_name: None for par_name in cls._fit_model.signature}
        options.bounds = {par_name: None for par_name in cls._fit_model.signature}
=======
        options.p0 = {}
        options.bounds = {}
        options.fixed_parameters = {}
>>>>>>> aa716c19

        return options

    def set_options(self, **fields):
        """Set the analysis options for :meth:`run` method.

        Args:
            fields: The fields to update the options

        Raises:
            KeyError: When removed option ``curve_fitter`` is set.
        """
        # TODO remove this in Qiskit Experiments v0.4
        if "curve_fitter" in fields:
            raise KeyError(
                "Option curve_fitter has been removed. Please directly override curve_fit method."
            )

        super().set_options(**fields)

    def _generate_fit_guesses(self, user_opt: FitOptions) -> Union[FitOptions, List[FitOptions]]:
        """Create algorithmic guess with analysis options and curve data.

        Subclasses can override this method.

        Subclass can access to the curve data with ``self._data()`` method.
        If there are multiple series, you can get a specific series by specifying ``series_name``.
        This method returns a ``CurveData`` instance, which is the `dataclass`
        containing x values `.x`, y values `.y`, and  sigma values `.y_err`.

        Subclasses can also access the defined analysis options with the ``self._get_option``.
        For example:

        .. code-block::

            curve_data = self._data(series_name="my_experiment1")

            if self._get_option("my_option1") == "abc":
                param_a_guess = my_guess_function(curve_data.x, curve_data.y, ...)
            else:
                param_a_guess = ...

            user_opt.p0.set_if_empty(param_a=param_a_guess)

        Note that this subroutine can generate multiple fit options.
        If multiple options are provided, the fitter will run multiple times,
        i.e. once for each fit option.
        The result with the best reduced chi-squared value is kept.

        Note that the argument ``user_opt`` is a collection of fitting options (initial guesses,
        boundaries, and extra fitter options) with the user-provided guesses and boundaries.
        The method :meth:`set_if_empty` sets the value of specified parameters of the fit options
        dictionary only if the values of these parameters have not yet been assigned.

        .. code-block::

            opt1 = user_opt.copy()
            opt1.p0.set_if_empty(param_a=3)

            opt2 = user_opt.copy()
            opt2.p0.set_if_empty(param_a=4)

            return [opt1, opt2]

        Note that you can also change fitter options (not only initial guesses and boundaries)
        in each fit options with :meth:`add_extra_options` method.
        This might be convenient to run fitting with multiple fit algorithms
        or different fitting options. By default, this class uses `scipy.curve_fit`
        as the fitter function. See Scipy API docs for more fitting option details.
        See also :py:class:`qiskit_experiments.curve_analysis.curve_data.FitOptions`
        for the behavior of the fit option instance.

        The final fit parameters are decided with the following procedure.

        1. :class:`FitOptions` object is initialized with user options.

        2. Algorithmic guess is generated here and override the default fit options object.

        3. A list of fit options is returned.

        4. Duplicated entries are eliminated.

        5. The fitter optimizes parameters with unique fit options and outputs the chisq value.

        6. The best fit is selected based on the minimum chisq.

        Note that in this method you don't need to worry about the user provided initial guesses
        and boundaries. These values are already assigned in the ``user_opts``.

        Args:
            user_opt: Fit options filled with user provided guess and bounds.

        Returns:
            List of fit options that are passed to the fitter function.
        """

        return user_opt

    def _format_data(self, data: CurveData) -> CurveData:
        """An optional subroutine to perform data pre-processing.

        Subclasses can override this method to apply pre-precessing to data values to fit.

        For example,

        - Apply smoothing to y values to deal with noisy observed values
        - Remove redundant data points (outlier)
        - Apply frequency filter function

        etc...

        By default, the analysis just takes average over the same x values and sort
        data index by the x values in ascending order.

        .. note::

            The data returned by this method should have the label "fit_ready".

        Returns:
            Formatted CurveData instance.
        """
        # take average over the same x value by keeping sigma
        series, xdata, ydata, sigma, shots = multi_mean_xy_data(
            series=data.data_index,
            xdata=data.x,
            ydata=data.y,
            sigma=data.y_err,
            shots=data.shots,
            method="shots_weighted",
        )

        # sort by x value in ascending order
        series, xdata, ydata, sigma, shots = data_sort(
            series=series,
            xdata=xdata,
            ydata=ydata,
            sigma=sigma,
            shots=shots,
        )

        return CurveData(
            label="fit_ready",
            x=xdata,
            y=ydata,
            y_err=sigma,
            shots=shots,
            data_index=series,
        )

    # pylint: disable=unused-argument
    def _extra_database_entry(self, fit_data: FitData) -> List[AnalysisResultData]:
        """Calculate new quantity from the fit result.

        Subclasses can override this method to do post analysis.

        Args:
            fit_data: Fit result.

        Returns:
            List of database entry created from the fit data.
        """
        return []

    # pylint: disable=unused-argument
    def _evaluate_quality(self, fit_data: FitData) -> Union[str, None]:
        """Evaluate quality of the fit result.

        Subclasses can override this method to do post analysis.

        Args:
            fit_data: Fit result.

        Returns:
            String that represents fit result quality. Usually "good" or "bad".
        """
        return None

    def _extract_curves(
        self, experiment_data: ExperimentData, data_processor: Union[Callable, DataProcessor]
    ):
        """Extract curve data from experiment data.

        This method internally populates two types of curve data.

        - raw_data:

            This is the data directly obtained from the experiment data.
            You can access this data with ``self._data(label="raw_data")``.

        - fit_ready:

            This is the formatted data created by pre-processing defined by
            `self._format_data()` method. This method is implemented by subclasses.
            You can access to this data with ``self._data(label="fit_ready")``.

        If multiple series exist, you can optionally specify ``series_name`` in
        ``self._data`` method to filter data in the target series.

        .. notes::
            The target metadata properties to define each curve entry is described by
            the class attribute __series__ (see `filter_kwargs`).

        Args:
            experiment_data: ExperimentData object to fit parameters.
            data_processor: A callable or DataProcessor instance to format data into numpy array.
                This should take a list of dictionaries and return two tuple of float values,
                that represent a y value and an error of it.
        Raises:
            DataProcessorError: When `x_key` specified in the analysis option is not
                defined in the circuit metadata.
            AnalysisError: When formatted data has label other than fit_ready.
        """
        self.__processed_data_set = list()

        def _is_target_series(datum, **filters):
            try:
                return all(datum["metadata"][key] == val for key, val in filters.items())
            except KeyError:
                return False

        # Extract X, Y, Y_sigma data
        data = experiment_data.data()

        x_key = self.options.x_key
        try:
            xdata = np.asarray([datum["metadata"][x_key] for datum in data], dtype=float)
        except KeyError as ex:
            raise DataProcessorError(
                f"X value key {x_key} is not defined in circuit metadata."
            ) from ex

        if isinstance(data_processor, DataProcessor):
            ydata = data_processor(data)
        else:
            y_nominals, y_stderrs = zip(*map(data_processor, data))
            ydata = unp.uarray(y_nominals, y_stderrs)

        # Store metadata
        metadata = np.asarray([datum["metadata"] for datum in data], dtype=object)

        # Store shots
        shots = np.asarray([datum.get("shots", np.nan) for datum in data])

        # Find series (invalid data is labeled as -1)
        data_index = np.full(xdata.size, -1, dtype=int)
        for idx, series_def in enumerate(self.__series__):
            data_matched = np.asarray(
                [_is_target_series(datum, **series_def.filter_kwargs) for datum in data], dtype=bool
            )
            data_index[data_matched] = idx

        # Store raw data
        raw_data = CurveData(
            label="raw_data",
            x=xdata,
            y=unp.nominal_values(ydata),
            y_err=unp.std_devs(ydata),
            shots=shots,
            data_index=data_index,
            metadata=metadata,
        )
        self.__processed_data_set.append(raw_data)

        # Format raw data
        formatted_data = self._format_data(raw_data)
        if formatted_data.label != "fit_ready":
            raise AnalysisError(f"Not expected data label {formatted_data.label} != fit_ready.")
        self.__processed_data_set.append(formatted_data)

    @property
    def _experiment_type(self) -> str:
        """Return type of experiment."""
        try:
            return self.__experiment_metadata["experiment_type"]
        except (TypeError, KeyError):
            # Ignore experiment metadata is not set or key is not found
            return None

    @property
    def _num_qubits(self) -> int:
        """Getter for qubit number."""
        try:
            return self.__experiment_metadata["num_qubits"]
        except (TypeError, KeyError):
            # Ignore experiment metadata is not set or key is not found
            return None

    @property
    def _physical_qubits(self) -> List[int]:
        """Getter for physical qubit indices."""
        try:
            return list(self.__experiment_metadata["physical_qubits"])
        except (TypeError, KeyError):
            # Ignore experiment metadata is not set or key is not found
            return None

    @property
    def _backend(self) -> Backend:
        """Getter for backend object."""
        return self.__backend

    def _experiment_options(self, index: int = -1) -> Dict[str, Any]:
        """Return the experiment options of given job index.

        Args:
            index: Index of job metadata to extract. Default to -1 (latest).

        Returns:
            Experiment options. This option is used for circuit generation.
        """
        try:
            return self.__experiment_metadata["job_metadata"][index]["experiment_options"]
        except (TypeError, KeyError, IndexError):
            # Ignore experiment metadata or job metadata is not set or key is not found
            return None

    def _run_options(self, index: int = -1) -> Dict[str, Any]:
        """Returns the run options of given job index.

        Args:
            index: Index of job metadata to extract. Default to -1 (latest).

        Returns:
            Run options. This option is used for backend execution.
        """
        try:
            return self.__experiment_metadata["job_metadata"][index]["run_options"]
        except (TypeError, KeyError, IndexError):
            # Ignore experiment metadata or job metadata is not set or key is not found
            return None

    def _transpile_options(self, index: int = -1) -> Dict[str, Any]:
        """Returns the transpile options of given job index.

        Args:
            index: Index of job metadata to extract. Default to -1 (latest).

        Returns:
            Transpile options. This option is used for circuit optimization.
        """
        try:
            return self.__experiment_metadata["job_metadata"][index]["transpile_options"]
        except (TypeError, KeyError, IndexError):
            # Ignore experiment metadata or job metadata is not set or key is not found
            return None

    def _extra_metadata(self) -> Dict[str, Any]:
        """Returns extra metadata.

        Returns:
            Extra metadata explicitly added by the experiment subclass.
        """
        exclude = ["experiment_type", "num_qubits", "physical_qubits", "job_metadata"]

        return {k: v for k, v in self.__experiment_metadata.items() if k not in exclude}

    def _data(
        self,
        series_name: Optional[str] = None,
        label: Optional[str] = "fit_ready",
    ) -> CurveData:
        """Getter for experiment data set.

        Args:
            series_name: Series name to search for.
            label: Label attached to data set. By default it returns "fit_ready" data.

        Returns:
            Filtered curve data set.

        Raises:
            AnalysisError: When requested series or label are not defined.
        """
        # pylint: disable = undefined-loop-variable
        for data in self.__processed_data_set:
            if data.label == label:
                break
        else:
            raise AnalysisError(f"Requested data with label {label} does not exist.")

        if series_name is None:
            return data

        for idx, series_def in enumerate(self.__series__):
            if series_def.name == series_name:
                locs = data.data_index == idx
                return CurveData(
                    label=label,
                    x=data.x[locs],
                    y=data.y[locs],
                    y_err=data.y_err[locs],
                    shots=data.shots[locs],
                    data_index=idx,
                    metadata=data.metadata[locs] if data.metadata is not None else None,
                )

        raise AnalysisError(f"Specified series {series_name} is not defined in this analysis.")

    def _run_analysis(
        self, experiment_data: ExperimentData
    ) -> Tuple[List[AnalysisResultData], List["pyplot.Figure"]]:
<<<<<<< HEAD
=======
        #
        # 1. Parse arguments
        #

        # Update all fit functions in the series definitions if fixed parameter is defined.
        assigned_params = self.options.fixed_parameters

        if assigned_params:
            # Check if all parameters are assigned.
            if any(v is None for v in assigned_params.values()):
                raise AnalysisError(
                    f"Unassigned fixed-value parameters for the fit "
                    f"function {self.__class__.__name__}."
                    f"All values of fixed-parameters, i.e. {assigned_params}, "
                    "must be provided by the analysis options to run this analysis."
                )

            # Override series definition with assigned fit functions.
            assigned_series = []
            for series_def in self.__series__:
                dict_def = dataclasses.asdict(series_def)
                dict_def["fit_func"] = functools.partial(series_def.fit_func, **assigned_params)
                assigned_series.append(SeriesDef(**dict_def))
            self.__series__ = assigned_series
>>>>>>> aa716c19

        # get experiment metadata
        try:
            self.__experiment_metadata = experiment_data.metadata

        except AttributeError:
            pass

        # get backend
        try:
            self.__backend = experiment_data.backend
        except AttributeError:
            pass

        #
        # 1. Setup data processor
        #

        # If no data processor was provided at run-time we infer one from the job
        # metadata and default to the data processor for averaged classified data.
        data_processor = self.options.data_processor

        if not data_processor:
            data_processor = get_processor(experiment_data, self.options)

        if isinstance(data_processor, DataProcessor) and not data_processor.is_trained:
            # Qiskit DataProcessor instance. May need calibration.
            data_processor.train(data=experiment_data.data())

        #
        # 2. Extract curve entries from experiment data
        #
        self._extract_curves(experiment_data=experiment_data, data_processor=data_processor)

        #
        # 3. Run fitting
        #
        formatted_data = self._data(label="fit_ready")

        # Generate algorithmic initial guesses and boundaries
        default_fit_opt = FitOptions(
            parameters=self.parameters,
            default_p0=self.options.p0,
            default_bounds=self.options.bounds,
            **self.options.curve_fitter_options,
        )

        fit_options = self._generate_fit_guesses(default_fit_opt)
        if isinstance(fit_options, FitOptions):
            fit_options = [fit_options]

        # Prepare fit model
        prepared_fit_func = self.fit_model

        if self.__fixed_parameters__:
            fixed_params = {p: self.options.get(p) for p in self.__fixed_parameters__}
            prepared_fit_func.bind_parameters(**fixed_params)
        else:
            fixed_params = None

        if isinstance(prepared_fit_func, CompositeFitFunction):
            prepared_fit_func.data_allocation = formatted_data.data_index

        # Run fit for each configuration
        fit_results = []
        for fit_opt in set(fit_options):
            try:
                fit_result = self.curve_fit(
                    func=prepared_fit_func,
                    xdata=formatted_data.x,
                    ydata=formatted_data.y,
                    sigma=formatted_data.y_err,
                    **fit_opt.options,
                )
                fit_results.append(fit_result)
            except AnalysisError:
                # Some guesses might be too far from the true parameters and may thus fail.
                # We ignore initial guesses that fail and continue with the next fit candidate.
                pass

        # Find best value with chi-squared value
        if len(fit_results) == 0:
            warnings.warn(
                "All initial guesses and parameter boundaries failed to fit the data. "
                "Please provide better initial guesses or fit parameter boundaries.",
                UserWarning,
            )
            # at least return raw data points rather than terminating
            fit_result = None
        else:
            fit_result = sorted(fit_results, key=lambda r: r.reduced_chisq)[0]

        #
        # 4. Create database entry
        #
        analysis_results = []
        if fit_result:
            # pylint: disable=assignment-from-none
            quality = self._evaluate_quality(fit_data=fit_result)

            # overview entry
            analysis_results.append(
                AnalysisResultData(
                    name=PARAMS_ENTRY_PREFIX + self.__class__.__name__,
                    value=[p.nominal_value for p in fit_result.popt],
                    chisq=fit_result.reduced_chisq,
                    quality=quality,
                    extra={
                        "popt_keys": fit_result.popt_keys,
                        "dof": fit_result.dof,
                        "covariance_mat": fit_result.pcov,
                        "fit_model": fit_result.fit_model,
                        **self.options.extra,
                    },
                )
            )

            # output special parameters
            result_parameters = self.options.result_parameters
            if result_parameters:
                for param_repr in result_parameters:
                    if isinstance(param_repr, ParameterRepr):
                        p_name = param_repr.name
                        p_repr = param_repr.repr or param_repr.name
                        unit = param_repr.unit
                    else:
                        p_name = param_repr
                        p_repr = param_repr
                        unit = None

                    fit_val = fit_result.fitval(p_name)

                    metadata = copy.copy(self.options.extra)
                    if unit:
                        metadata["unit"] = unit

                    result_entry = AnalysisResultData(
                        name=p_repr,
                        value=fit_val,
                        chisq=fit_result.reduced_chisq,
                        quality=quality,
                        extra=metadata,
                    )
                    analysis_results.append(result_entry)

            # add extra database entries
            analysis_results.extend(self._extra_database_entry(fit_result))

        if self.options.return_data_points:
            # save raw data points in the data base if option is set (default to false)
            raw_data_dict = dict()
            for series_def in self.__series__:
                series_data = self._data(series_name=series_def.name, label="raw_data")
                raw_data_dict[series_def.name] = {
                    "xdata": series_data.x,
                    "ydata": series_data.y,
                    "sigma": series_data.y_err,
                }
            raw_data_entry = AnalysisResultData(
                name=DATA_ENTRY_PREFIX + self.__class__.__name__,
                value=raw_data_dict,
                extra={
                    "x-unit": self.options.xval_unit,
                    "y-unit": self.options.yval_unit,
                },
            )
            analysis_results.append(raw_data_entry)

        #
        # 5. Create figures
        #
        if self.options.plot:
            fit_figure = FitResultPlotters[self.options.curve_plotter].value.draw(
                series_defs=self.__series__,
                raw_samples=[self._data(ser.name, "raw_data") for ser in self.__series__],
                fit_samples=[self._data(ser.name, "fit_ready") for ser in self.__series__],
                tick_labels={
                    "xval_unit": self.options.xval_unit,
                    "yval_unit": self.options.yval_unit,
                    "xlabel": self.options.xlabel,
                    "ylabel": self.options.ylabel,
                    "xlim": self.options.xlim,
                    "ylim": self.options.ylim,
                },
                fit_data=fit_result,
                fix_parameters=fixed_params,
                result_entries=analysis_results,
                style=self.options.style,
                axis=self.options.axis,
            )
            figures = [fit_figure]
        else:
            figures = []

        return analysis_results, figures

    @classmethod
    def from_config(cls, config: Union[AnalysisConfig, Dict]) -> "CurveAnalysis":
        # For backward compatibility. This will be removed in v0.4.

        instance = super().from_config(config)

        # When fixed param value is hard-coded as options. This is deprecated data structure.
        loaded_opts = instance.options.__dict__

        # pylint: disable=no-member
        deprecated_fixed_params = {
            p: loaded_opts[p] for p in instance.parameters if p in loaded_opts
        }
        if any(deprecated_fixed_params):
            warnings.warn(
                "Fixed parameter value should be defined in options.fixed_parameters as "
                "a dictionary values, rather than a standalone analysis option. "
                "Please re-save this experiment to be loaded after deprecation period. "
                "This warning will be dropped in v0.4 along with "
                "the support for the deprecated fixed parameter options.",
                DeprecationWarning,
                stacklevel=2,
            )
            new_fixed_params = instance.options.fixed_parameters
            new_fixed_params.update(deprecated_fixed_params)
            instance.set_options(fixed_parameters=new_fixed_params)

        return instance


def is_error_not_significant(
    val: Union[float, uncertainties.UFloat],
    fraction: float = 1.0,
    absolute: Optional[float] = None,
) -> bool:
    """Check if the standard error of given value is not significant.

    Args:
        val: Input value to evaluate. This is assumed to be float or ufloat.
        fraction: Valid fraction of the nominal part to its standard error.
            This function returns ``False`` if the nominal part is
            smaller than the error by this fraction.
        absolute: Use this value as a threshold if given.

    Returns:
        ``True`` if the standard error of given value is not significant.
    """
    if isinstance(val, float):
        return True

    threshold = absolute if absolute is not None else fraction * val.nominal_value
    if np.isnan(val.std_dev) or val.std_dev < threshold:
        return True

    return False<|MERGE_RESOLUTION|>--- conflicted
+++ resolved
@@ -237,10 +237,6 @@
     #: List[SeriesDef]: List of mapping representing a data series
     __series__ = list()
 
-<<<<<<< HEAD
-    #: List[str]: Fixed parameter in fit function. Value should be set to the analysis options.
-    __fixed_parameters__ = list()
-
     # Automatically generated fitting functions of child class
     _fit_model = None
 
@@ -274,8 +270,6 @@
 
         cls._fit_model = model_type(**model_source, fixed_parameters=cls.__fixed_parameters__)
 
-=======
->>>>>>> aa716c19
     def __init__(self):
         """Initialize data fields that are privately accessed by methods."""
         super().__init__()
@@ -346,7 +340,6 @@
                 "for name-based parameter mapping, which is not available in a standard callable."
             )
 
-<<<<<<< HEAD
         lower = [bounds[p][0] for p in func.signature]
         upper = [bounds[p][1] for p in func.signature]
         scipy_bounds = (lower, upper)
@@ -422,19 +415,11 @@
         # Note that fit model is class attribute though parameters can be bound.
         # This may cause conflict issue between instance without copying.
         return self._fit_model.copy()
-=======
-        # remove the first function argument. this is usually x, i.e. not a fit parameter.
-        return list(list(fsigs)[0].parameters.keys())[1:]
->>>>>>> aa716c19
 
     @property
     def parameters(self) -> List[str]:
         """Return parameters of this curve analysis."""
-<<<<<<< HEAD
         return self._fit_model.signature
-=======
-        return [s for s in self._fit_params() if s not in self.options.fixed_parameters]
->>>>>>> aa716c19
 
     @classmethod
     def _default_options(cls) -> Options:
@@ -509,16 +494,9 @@
         options.style = PlotterStyle()
         options.extra = dict()
         options.curve_fitter_options = dict()
-<<<<<<< HEAD
-
-        # automatically populate initial guess and boundary
-        options.p0 = {par_name: None for par_name in cls._fit_model.signature}
-        options.bounds = {par_name: None for par_name in cls._fit_model.signature}
-=======
         options.p0 = {}
         options.bounds = {}
         options.fixed_parameters = {}
->>>>>>> aa716c19
 
         return options
 
@@ -920,33 +898,6 @@
     def _run_analysis(
         self, experiment_data: ExperimentData
     ) -> Tuple[List[AnalysisResultData], List["pyplot.Figure"]]:
-<<<<<<< HEAD
-=======
-        #
-        # 1. Parse arguments
-        #
-
-        # Update all fit functions in the series definitions if fixed parameter is defined.
-        assigned_params = self.options.fixed_parameters
-
-        if assigned_params:
-            # Check if all parameters are assigned.
-            if any(v is None for v in assigned_params.values()):
-                raise AnalysisError(
-                    f"Unassigned fixed-value parameters for the fit "
-                    f"function {self.__class__.__name__}."
-                    f"All values of fixed-parameters, i.e. {assigned_params}, "
-                    "must be provided by the analysis options to run this analysis."
-                )
-
-            # Override series definition with assigned fit functions.
-            assigned_series = []
-            for series_def in self.__series__:
-                dict_def = dataclasses.asdict(series_def)
-                dict_def["fit_func"] = functools.partial(series_def.fit_func, **assigned_params)
-                assigned_series.append(SeriesDef(**dict_def))
-            self.__series__ = assigned_series
->>>>>>> aa716c19
 
         # get experiment metadata
         try:
