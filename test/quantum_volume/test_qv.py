# This code is part of Qiskit.
#
# (C) Copyright IBM 2021.
#
# This code is licensed under the Apache License, Version 2.0. You may
# obtain a copy of this license in the LICENSE.txt file in the root directory
# of this source tree or at http://www.apache.org/licenses/LICENSE-2.0.
#
# Any modifications or derivative works of this code must retain this
# copyright notice, and modified files need to carry a notice indicating
# that they have been altered from the originals.

"""
A Tester for the Quantum Volume experiment
"""

import json
import os
from qiskit.quantum_info.operators.predicates import matrix_equal
from qiskit.test import QiskitTestCase
from qiskit import Aer
from qiskit_experiments.framework import ExperimentData
from qiskit_experiments.library import QuantumVolume
from qiskit_experiments.database_service.json import ExperimentDecoder

SEED = 42


class TestQuantumVolume(QiskitTestCase):
    """Test Quantum Volume experiment"""

    def test_qv_circuits_length(self):
        """
        Test circuit generation - check the number of circuits generated
        and the amount of qubits in each circuit
        """

        qubits_lists = [3, [0, 1, 2], [0, 1, 2, 4]]
        ntrials = [2, 3, 5]

        for qubits in qubits_lists:
            for trials in ntrials:
                qv_exp = QuantumVolume(qubits)
                qv_exp.set_experiment_options(trials=trials)
                qv_circs = qv_exp.circuits()

                self.assertEqual(
                    len(qv_circs),
                    trials,
                    "Number of circuits generated do not match the number of trials",
                )

                self.assertEqual(
                    len(qv_circs[0].qubits),
                    qv_exp.num_qubits,
                    "Number of qubits in the Quantum Volume circuit do not match the"
                    " number of qubits in the experiment",
                )

    def test_qv_ideal_probabilities(self):
        """
        Test the probabilities of ideal circuit
        Compare between simulation and statevector calculation
        and compare to pre-calculated probabilities with the same seed
        """
        num_of_qubits = 3
        qv_exp = QuantumVolume(num_of_qubits, seed=SEED)
        # set number of trials to a low number to make the test faster
        qv_exp.set_experiment_options(trials=20)
        qv_circs = qv_exp.circuits()
        simulation_probabilities = [qv_circ.metadata["ideal_probabilities"] for qv_circ in qv_circs]
        # create the circuits again, but this time disable simulation so the
        # ideal probabilities will be calculated using statevector
        qv_exp = QuantumVolume(num_of_qubits, seed=SEED)
        qv_exp.set_experiment_options(trials=20)
        qv_exp._simulation_backend = None
        qv_circs = qv_exp.circuits()
        statevector_probabilities = [
            qv_circ.metadata["ideal_probabilities"] for qv_circ in qv_circs
        ]

        self.assertTrue(
            matrix_equal(simulation_probabilities, statevector_probabilities),
            "probabilities calculated using simulation and " "statevector are not the same",
        )
        # compare to pre-calculated probabilities
        dir_name = os.path.dirname(os.path.abspath(__file__))
        probabilities_json_file = "qv_ideal_probabilities.json"
        with open(os.path.join(dir_name, probabilities_json_file), "r") as json_file:
            probabilities = json.load(json_file, cls=ExperimentDecoder)
        self.assertTrue(
            matrix_equal(simulation_probabilities, probabilities),
            "probabilities calculated using simulation and "
            "pre-calculated probabilities are not the same",
        )

    def test_qv_sigma_decreasing(self):
        """
        Test that the sigma is decreasing after adding more trials
        """
        num_of_qubits = 3
        backend = Aer.get_backend("aer_simulator")

        qv_exp = QuantumVolume(num_of_qubits, seed=SEED)
        # set number of trials to a low number to make the test faster
        qv_exp.set_experiment_options(trials=2)
        expdata1 = qv_exp.run(backend)
        expdata1.block_for_results()
        result_data1 = expdata1.analysis_results(0)
        expdata2 = qv_exp.run(backend, experiment_data=expdata1)
        expdata2.block_for_results()
        result_data2 = expdata2.analysis_results(0)

        self.assertTrue(result_data1.extra["trials"] == 2, "number of trials is incorrect")
        self.assertTrue(
            result_data2.extra["trials"] == 4,
            "number of trials is incorrect" " after adding more trials",
        )
        self.assertTrue(
            result_data2.value.stderr <= result_data1.value.stderr,
            "sigma did not decreased after adding more trials",
        )

    def test_qv_failure_insufficient_trials(self):
        """
        Test that the quantum volume is unsuccessful when:
            there is less than 100 trials
        """
        dir_name = os.path.dirname(os.path.abspath(__file__))
        insufficient_trials_json_file = "qv_data_70_trials.json"
        with open(os.path.join(dir_name, insufficient_trials_json_file), "r") as json_file:
            insufficient_trials_data = json.load(json_file, cls=ExperimentDecoder)

        num_of_qubits = 3
        backend = Aer.get_backend("aer_simulator")

        qv_exp = QuantumVolume(num_of_qubits, seed=SEED)
        exp_data = ExperimentData(experiment=qv_exp, backend=backend)
        exp_data.add_data(insufficient_trials_data)

        qv_exp.run_analysis(exp_data)
        qv_result = exp_data.analysis_results(1)
        self.assertTrue(
<<<<<<< HEAD
            qv_result.extra["success"] is False and qv_result.value is None,
=======
            qv_result.extra["success"] is False and qv_result.value == 1,
>>>>>>> 5530e5a4
            "quantum volume is successful with less than 100 trials",
        )

    def test_qv_failure_insufficient_hop(self):
        """
        Test that the quantum volume is unsuccessful when:
            there are more than 100 trials, but the heavy output probability mean is less than 2/3
        """
        dir_name = os.path.dirname(os.path.abspath(__file__))
        insufficient_hop_json_file = "qv_data_high_noise.json"
        with open(os.path.join(dir_name, insufficient_hop_json_file), "r") as json_file:
            insufficient_hop_data = json.load(json_file, cls=ExperimentDecoder)

        num_of_qubits = 4
        backend = Aer.get_backend("aer_simulator")

        qv_exp = QuantumVolume(num_of_qubits, seed=SEED)
        exp_data = ExperimentData(experiment=qv_exp, backend=backend)
        exp_data.add_data(insufficient_hop_data)

        qv_exp.run_analysis(exp_data)
        qv_result = exp_data.analysis_results(1)
        self.assertTrue(
<<<<<<< HEAD
            qv_result.extra["success"] is False and qv_result.value is None,
=======
            qv_result.extra["success"] is False and qv_result.value == 1,
>>>>>>> 5530e5a4
            "quantum volume is successful with heavy output probability less than 2/3",
        )

    def test_qv_failure_insufficient_confidence(self):
        """
        Test that the quantum volume is unsuccessful when:
            there are more than 100 trials, the heavy output probability mean is more than 2/3
            but the confidence is not high enough
        """
        dir_name = os.path.dirname(os.path.abspath(__file__))
        insufficient_confidence_json = "qv_data_moderate_noise_100_trials.json"
        with open(os.path.join(dir_name, insufficient_confidence_json), "r") as json_file:
            insufficient_confidence_data = json.load(json_file, cls=ExperimentDecoder)

        num_of_qubits = 4
        backend = Aer.get_backend("aer_simulator")

        qv_exp = QuantumVolume(num_of_qubits, seed=SEED)
        exp_data = ExperimentData(experiment=qv_exp, backend=backend)
        exp_data.add_data(insufficient_confidence_data)

        qv_exp.run_analysis(exp_data)
        qv_result = exp_data.analysis_results(1)
        self.assertTrue(
<<<<<<< HEAD
            qv_result.extra["success"] is False and qv_result.value is None,
=======
            qv_result.extra["success"] is False and qv_result.value == 1,
>>>>>>> 5530e5a4
            "quantum volume is successful with insufficient confidence",
        )

    def test_qv_success(self):
        """
        Test a successful run of quantum volume.
        Compare the results to a pre-run experiment
        """
        dir_name = os.path.dirname(os.path.abspath(__file__))
        successful_json_file = "qv_data_moderate_noise_300_trials.json"
        with open(os.path.join(dir_name, successful_json_file), "r") as json_file:
            successful_data = json.load(json_file, cls=ExperimentDecoder)

        num_of_qubits = 4
        backend = Aer.get_backend("aer_simulator")

        qv_exp = QuantumVolume(num_of_qubits, seed=SEED)
        exp_data = ExperimentData(experiment=qv_exp, backend=backend)
        exp_data.add_data(successful_data)

        qv_exp.run_analysis(exp_data)
        results_json_file = "qv_result_moderate_noise_300_trials.json"
        with open(os.path.join(dir_name, results_json_file), "r") as json_file:
            successful_results = json.load(json_file, cls=ExperimentDecoder)

        results = exp_data.analysis_results()
        for result, reference in zip(results, successful_results):
            self.assertEqual(
                result.value,
                reference["value"],
                "result value is not the same as precalculated analysis",
            )
            self.assertEqual(
                result.name,
                reference["name"],
                "result name is not the same as precalculated analysis",
            )
            for key, value in reference["extra"].items():
                if isinstance(value, float):
                    self.assertAlmostEqual(
                        result.extra[key],
                        value,
                        msg="result " + str(key) + " is not the same as the "
                        "pre-calculated analysis",
                    )
                else:
                    self.assertTrue(
                        result.extra[key] == value,
                        "result " + str(key) + " is not the same as the " "pre-calculated analysis",
                    )<|MERGE_RESOLUTION|>--- conflicted
+++ resolved
@@ -141,11 +141,7 @@
         qv_exp.run_analysis(exp_data)
         qv_result = exp_data.analysis_results(1)
         self.assertTrue(
-<<<<<<< HEAD
-            qv_result.extra["success"] is False and qv_result.value is None,
-=======
             qv_result.extra["success"] is False and qv_result.value == 1,
->>>>>>> 5530e5a4
             "quantum volume is successful with less than 100 trials",
         )
 
@@ -169,11 +165,7 @@
         qv_exp.run_analysis(exp_data)
         qv_result = exp_data.analysis_results(1)
         self.assertTrue(
-<<<<<<< HEAD
-            qv_result.extra["success"] is False and qv_result.value is None,
-=======
             qv_result.extra["success"] is False and qv_result.value == 1,
->>>>>>> 5530e5a4
             "quantum volume is successful with heavy output probability less than 2/3",
         )
 
@@ -198,11 +190,7 @@
         qv_exp.run_analysis(exp_data)
         qv_result = exp_data.analysis_results(1)
         self.assertTrue(
-<<<<<<< HEAD
-            qv_result.extra["success"] is False and qv_result.value is None,
-=======
             qv_result.extra["success"] is False and qv_result.value == 1,
->>>>>>> 5530e5a4
             "quantum volume is successful with insufficient confidence",
         )
 
