--- conflicted
+++ resolved
@@ -71,16 +71,6 @@
             init_guess: input osc_freq.
             bounds: [0.1 * f, 10 * f]
 
-<<<<<<< HEAD
-=======
-    Fit Parameters
-        - :math:`A (amplitude)`: Height of the decay curve.
-        - :math:`B (offset)`: Base line of the decay curve.
-        - :math:`\phi (shift)`: Relative shift of the graph from the origin.
-        - :math:`T2star`: Represents the rate of decay.
-        - :math:`f (frequency)`: Represents the difference in frequency between
-          the user guess and the actual frequency of the qubit.
->>>>>>> 6aefecd4
     """
 
     @classmethod
