# This code is part of Qiskit.
#
# (C) Copyright IBM 2021.
#
# This code is licensed under the Apache License, Version 2.0. You may
# obtain a copy of this license in the LICENSE.txt file in the root directory
# of this source tree or at http://www.apache.org/licenses/LICENSE-2.0.
#
# Any modifications or derivative works of this code must retain this
# copyright notice, and modified files need to carry a notice indicating
# that they have been altered from the originals.

"""Spectroscopy experiment class."""

from typing import List, Dict, Any, Union, Optional

import numpy as np
import qiskit.pulse as pulse
from qiskit import QuantumCircuit
from qiskit.circuit import Gate, Parameter
from qiskit.exceptions import QiskitError
from qiskit.providers import Backend
from qiskit.providers.options import Options
from qiskit.qobj.utils import MeasLevel

from qiskit_experiments.analysis import (
    CurveAnalysis,
    CurveAnalysisResult,
    SeriesDef,
    fit_function,
    get_opt_value,
    get_opt_error,
)
from qiskit_experiments.base_experiment import BaseExperiment
from qiskit_experiments.data_processing.processor_library import get_to_signal_processor
<<<<<<< HEAD
from qiskit_experiments.analysis import plotting
from qiskit_experiments.calibration.backend_calibrations import BackendCalibrations


class SpectroscopyAnalysis(BaseAnalysis):
    """A class to analyze a spectroscopy experiment.

    Analyze a spectroscopy experiment by fitting the data to a Gaussian function.
    The fit function is:

    .. math::

        a * exp(-(x-x0)**2/(2*sigma**2)) + b

    Here, :math:`x` is the frequency. The analysis loops over the initial guesses
    of the width parameter :math:`sigma`. The measured y-data will be rescaled to
    the interval (0,1).

    Analysis options:

        * amp_guess (float): The amplitude of the Gaussian function, i.e. :math:`a`. If not
            provided, this will default to -1 or 1 depending on the measured values.
        * sigma_guesses (list of float): The guesses for the standard deviation of the Gaussian
            distribution. If it is not given this will default to an array of ten  points linearly
            spaced between zero and width of the x-data.
        * freq_guess (float): A guess for the frequency of the peak :math:`x0`. If not provided
            this guess will default to the location of the highest or lowest point of the y-data
            depending on the y-data.
        * offset_guess (float): A guess for the magnitude :math:`b` offset of the fit function. If
            not provided, the initial guess defaults to the median of the y-data.
        * amp_bounds (tuple of two floats): Bounds on the amplitude of the Gaussian function as a
            tuple of two floats. The default bounds are (-1, 1).
        * sigma_bounds (tuple of two floats): Bounds on the standard deviation of the Gaussian
            function as a tuple of two floats. The default values are (0, frequency range).
        * freq_bounds (tuple of two floats): Bounds on the center frequency as a tuple of two
            floats. The default values are (min(frequencies) - df, max(frequencies) - df).
        * offset_bounds (tuple of two floats): Bounds on the offset of the Gaussian function as a
            tuple of two floats. The default values are (-2, 2).
    """

    @classmethod
    def _default_options(cls):
        return Options(
            meas_level=MeasLevel.KERNELED,
            meas_return="single",
            amp_guess=None,
            sigma_guesses=None,
            freq_guess=None,
            offset_guess=None,
            amp_bounds=(-1, 1),
            sigma_bounds=None,
            freq_bounds=None,
            offset_bounds=(-2, 2),
            calibration_parameter=BackendCalibrations.__qubit_freq_parameter__,
            calibration_schedule=None,
        )

    # pylint: disable=arguments-differ, unused-argument
    def _run_analysis(
        self,
        experiment_data: ExperimentData,
        data_processor: Optional[callable] = None,
        amp_guess: Optional[float] = None,
        sigma_guesses: Optional[List[float]] = None,
        freq_guess: Optional[float] = None,
        offset_guess: Optional[float] = None,
        amp_bounds: Tuple[float, float] = (-1, 1),
        sigma_bounds: Optional[Tuple[float, float]] = None,
        freq_bounds: Optional[Tuple[float, float]] = None,
        offset_bounds: Tuple[float, float] = (-2, 2),
        plot: bool = True,
        ax: Optional["AxesSubplot"] = None,
        calibration_parameter: str = None,
        calibration_schedule = None,
        **kwargs,
    ) -> Tuple[AnalysisResult, None]:
        """Analyze the given data by fitting it to a Gaussian.
=======


class SpectroscopyAnalysis(CurveAnalysis):
    r"""A class to analyze spectroscopy experiment.
>>>>>>> be3e21e4

    Overview
        This analysis takes only single series. This series is fit by the Gaussian function.

    Fit Model
        The fit is based on the following Gaussian function.

        .. math::

<<<<<<< HEAD
        meas_level = experiment_data.data(0)["metadata"]["meas_level"]
        meas_return = experiment_data.data(0)["metadata"]["meas_return"]

        # Pick a data processor.
        if data_processor is None:
            data_processor = get_to_signal_processor(meas_level=meas_level, meas_return=meas_return)
            data_processor.train(experiment_data.data())

        y_sigmas = np.array([data_processor(datum) for datum in experiment_data.data()])
        min_y, max_y = min(y_sigmas[:, 0]), max(y_sigmas[:, 0])
        ydata = (y_sigmas[:, 0] - min_y) / (max_y - min_y)

        # Sigmas may be None and fitting will not work if any sigmas are exactly 0.
        try:
            sigmas = y_sigmas[:, 1] / (max_y - min_y)
            if any(sigmas == 0.0):
                sigmas = None

        except TypeError:
            sigmas = None

        xdata = np.array([datum["metadata"]["xval"] for datum in experiment_data.data()])

        # Set the default options that depend on the y-data.
        if not offset_guess:
            offset_guess = np.median(ydata)
        if not amp_guess:
            amp_guess = -1 if offset_guess > 0.5 else 1
        if not freq_guess:
            peak_idx = np.argmin(ydata) if offset_guess > 0.5 else np.argmax(ydata)
            freq_guess = xdata[peak_idx]
        if not sigma_guesses:
            sigma_guesses = np.linspace(1e-6, abs(xdata[-1] - xdata[0]), 20)
        if sigma_bounds is None:
            sigma_bounds = (0, abs(xdata[-1] - xdata[0]))
        if freq_bounds is None:
            dx = xdata[1] - xdata[0]
            freq_bounds = (xdata[0] - dx, xdata[-1] + dx)

        # Perform fit
        best_fit = None
        bounds = {"a": amp_bounds, "sigma": sigma_bounds, "freq": freq_bounds, "b": offset_bounds}

        def fit_fun(x, a, sigma, freq, b):
            return a * np.exp(-((x - freq) ** 2) / (2 * sigma ** 2)) + b

        for sigma_guess in sigma_guesses:
            init = {"a": amp_guess, "sigma": sigma_guess, "freq": freq_guess, "b": offset_guess}
            try:
                fit_result = curve_fit(fit_fun, xdata, ydata, init, sigmas, bounds)

                if not best_fit:
                    best_fit = fit_result
                else:
                    if fit_result["reduced_chisq"] < best_fit["reduced_chisq"]:
                        best_fit = fit_result

            except RuntimeError:
                pass

        if best_fit is None:
            raise QiskitError("Could not find a fit to the spectroscopy data.")

        best_fit["value"] = best_fit["popt"][2]
        best_fit["stderr"] = (best_fit["popt_err"][2],)
        best_fit["unit"] = experiment_data.data(0)["metadata"].get("unit", "Hz")
        best_fit["label"] = "Spectroscopy"
        best_fit["xdata"] = xdata
        best_fit["ydata"] = ydata
        best_fit["ydata_err"] = sigmas
        best_fit["qubits"] = (experiment_data.data(0)["metadata"]["qubit"], )
        best_fit["calibration_parameter"] = calibration_parameter
        best_fit["calibration_schedule"] = calibration_schedule
        best_fit["quality"] = self._fit_quality(
            best_fit["popt"][0],
            best_fit["popt"][1],
            best_fit["popt"][2],
            best_fit["popt"][3],
            best_fit["reduced_chisq"],
            xdata,
            ydata,
            best_fit["popt_err"][1],
=======
            F(x) = a \exp(-(x-f)^2/(2\sigma^2)) + b

    Fit Parameters
        - :math:`a`: Peak height.
        - :math:`b`: Base line.
        - :math:`f`: Center frequency. This is the fit parameter of main interest.
        - :math:`\sigma`: Standard deviation of Gaussian function.

    Initial Guesses
        - :math:`a`: The maximum signal value with removed baseline.
        - :math:`b`: A median value of the signal.
        - :math:`f`: A frequency value at the peak (maximum signal).
        - :math:`\sigma`: Calculated from FWHM of peak :math:`w`
          such that :math:`w / \sqrt{8} \ln{2}`.

    Bounds
        - :math:`a`: [-2, 2] scaled with maximum signal value.
        - :math:`b`: [-1, 1] scaled with maximum signal value.
        - :math:`f`: [min(x), max(x)] of frequency scan range.
        - :math:`\sigma`: [0, :math:`\Delta x`] where :math:`\Delta x`
          represents frequency scan range.

    """

    __series__ = [
        SeriesDef(
            fit_func=lambda x, a, sigma, freq, b: fit_function.gaussian(
                x, amp=a, sigma=sigma, x0=freq, baseline=b
            ),
            plot_color="blue",
>>>>>>> be3e21e4
        )
    ]

    @classmethod
    def _default_options(cls):
        """Return default data processing options.

        See :meth:`~qiskit_experiment.analysis.CurveAnalysis._default_options` for
        descriptions of analysis options.
        """
        default_options = super()._default_options()
        default_options.p0 = {"a": None, "sigma": None, "freq": None, "b": None}
        default_options.bounds = {"a": None, "sigma": None, "freq": None, "b": None}
        default_options.fit_reports = {"freq": "frequency"}
        default_options.normalization = True

        return default_options

    def _setup_fitting(self, **options) -> Union[Dict[str, Any], List[Dict[str, Any]]]:
        """Fitter options."""
        user_p0 = self._get_option("p0")
        user_bounds = self._get_option("bounds")

        b_guess = np.median(self._y_values)
        peak_idx = np.argmax(np.abs(self._y_values - b_guess))
        f_guess = self._x_values[peak_idx]
        a_guess = self._y_values[peak_idx] - b_guess

        # calculate sigma from FWHM
        halfmax = self._x_values[np.abs(self._y_values - b_guess) > np.abs(a_guess / 2)]
        fullwidth = max(halfmax) - min(halfmax)
        s_guess = fullwidth / np.sqrt(8 * np.log(2))

        max_abs_y = np.max(np.abs(self._y_values))

        fit_option = {
            "p0": {
                "a": user_p0["a"] or a_guess,
                "sigma": user_p0["sigma"] or s_guess,
                "freq": user_p0["freq"] or f_guess,
                "b": user_p0["b"] or b_guess,
            },
            "bounds": {
                "a": user_bounds["a"] or (-2 * max_abs_y, 2 * max_abs_y),
                "sigma": user_bounds["sigma"] or (0.0, max(self._x_values) - min(self._x_values)),
                "freq": user_bounds["freq"] or (min(self._x_values), max(self._x_values)),
                "b": user_bounds["b"] or (-max_abs_y, max_abs_y),
            },
        }
        fit_option.update(options)

        return fit_option

    def _post_processing(self, analysis_result: CurveAnalysisResult) -> CurveAnalysisResult:
        """Algorithmic criteria for whether the fit is good or bad.

        A good fit has:
            - a reduced chi-squared less than 3,
            - a peak within the scanned frequency range,
            - a standard deviation that is not larger than the scanned frequency range,
            - a standard deviation that is wider than the smallest frequency increment,
            - a signal-to-noise ratio, defined as the amplitude of the peak divided by the
              square root of the median y-value less the fit offset, greater than a
              threshold of two, and
            - a standard error on the sigma of the Gaussian that is smaller than the sigma.
        """
        max_freq = np.max(self._x_values)
        min_freq = np.min(self._x_values)
        freq_increment = np.mean(np.diff(self._x_values))

        fit_a = get_opt_value(analysis_result, "a")
        fit_b = get_opt_value(analysis_result, "b")
        fit_freq = get_opt_value(analysis_result, "freq")
        fit_sigma = get_opt_value(analysis_result, "sigma")
        fit_sigma_err = get_opt_error(analysis_result, "sigma")

        snr = abs(fit_a) / np.sqrt(abs(np.median(self._y_values) - fit_b))
        fit_width_ratio = fit_sigma / (max_freq - min_freq)

        criteria = [
            min_freq <= fit_freq <= max_freq,
            1.5 * freq_increment < fit_sigma,
            fit_width_ratio < 0.25,
            analysis_result["reduced_chisq"] < 3,
            (fit_sigma_err is None or fit_sigma_err < fit_sigma),
            snr > 2,
        ]

        if all(criteria):
            analysis_result["quality"] = "computer_good"
        else:
            analysis_result["quality"] = "computer_bad"

        return analysis_result


class QubitSpectroscopy(BaseExperiment):
    """Class that runs spectroscopy by sweeping the qubit frequency.

    The circuits produced by spectroscopy, i.e.

    .. parsed-literal::

                   ┌────────────┐ ░ ┌─┐
              q_0: ┤ Spec(freq) ├─░─┤M├
                   └────────────┘ ░ └╥┘
        measure: 1/══════════════════╩═
                                     0

    have a spectroscopy pulse-schedule embedded in a spectroscopy gate. The
    pulse-schedule consists of a set frequency instruction followed by a GaussianSquare
    pulse. A list of circuits is generated, each with a different frequency "freq".
    """

    __analysis_class__ = SpectroscopyAnalysis

    # Supported units for spectroscopy.
    __units__ = {"Hz": 1.0, "kHz": 1.0e3, "MHz": 1.0e6, "GHz": 1.0e9}

    @classmethod
    def _default_run_options(cls) -> Options:
        """Default options values for the experiment :meth:`run` method."""
        return Options(
            meas_level=MeasLevel.KERNELED,
            meas_return="single",
        )

    @classmethod
    def _default_experiment_options(cls) -> Options:
        """Default option values used for the spectroscopy pulse."""
        return Options(
            amp=0.1,
            duration=1024,
            sigma=256,
            width=0,
        )

    def __init__(
        self,
        qubit: int,
        frequencies: Union[List[float], np.array],
        unit: Optional[str] = "Hz",
        absolute: bool = True,
    ):
        """
        A spectroscopy experiment run by setting the frequency of the qubit drive.
        The parameters of the GaussianSquare spectroscopy pulse can be specified at run-time.
        The spectroscopy pulse has the following parameters:
        - amp: The amplitude of the pulse must be between 0 and 1, the default is 0.1.
        - duration: The duration of the spectroscopy pulse in samples, the default is 1000 samples.
        - sigma: The standard deviation of the pulse, the default is duration / 4.
        - width: The width of the flat-top in the pulse, the default is 0, i.e. a Gaussian.

        Args:
            qubit: The qubit on which to run spectroscopy.
            frequencies: The frequencies to scan in the experiment.
            unit: The unit in which the user specifies the frequencies. Can be one
                of 'Hz', 'kHz', 'MHz', 'GHz'. Internally, all frequencies will be converted
                to 'Hz'.
            absolute: Boolean to specify if the frequencies are absolute or relative to the
                qubit frequency in the backend.

        Raises:
            QiskitError: if there are less than three frequency shifts or if the unit is not known.

        """
        if len(frequencies) < 3:
            raise QiskitError("Spectroscopy requires at least three frequencies.")

        if unit not in self.__units__:
            raise QiskitError(f"Unsupported unit: {unit}.")

        super().__init__([qubit])

        self._frequencies = [freq * self.__units__[unit] for freq in frequencies]
        self._absolute = absolute
        self.set_analysis_options(xlabel=f"Frequency [{unit}]", ylabel="Signal [arb. unit]")

        self.set_analysis_options(
            calibration_parameter=BackendCalibrations.__qubit_freq_parameter__,
            calibration_schedule=None,
        )

    def circuits(self, backend: Optional[Backend] = None):
        """Create the circuit for the spectroscopy experiment.

        The circuits are based on a GaussianSquare pulse and a frequency_shift instruction
        encapsulated in a gate.

        Args:
            backend: A backend object.

        Returns:
            circuits: The circuits that will run the spectroscopy experiment.

        Raises:
            QiskitError:
                - If relative frequencies are used but no backend was given.
                - If the backend configuration does not define dt.
        """
        # TODO this is temporarily logic. Need update of circuit data and processor logic.
        self.set_analysis_options(
            data_processor=get_to_signal_processor(
                meas_level=self.run_options.meas_level,
                meas_return=self.run_options.meas_return,
            )
        )

        if not backend and not self._absolute:
            raise QiskitError("Cannot run spectroscopy relative to qubit without a backend.")

        # Create a template circuit
        freq_param = Parameter("frequency")
        with pulse.build(backend=backend, name="spectroscopy") as sched:
            pulse.set_frequency(freq_param, pulse.DriveChannel(self.physical_qubits[0]))
            pulse.play(
                pulse.GaussianSquare(
                    duration=self.experiment_options.duration,
                    amp=self.experiment_options.amp,
                    sigma=self.experiment_options.sigma,
                    width=self.experiment_options.width,
                ),
                pulse.DriveChannel(self.physical_qubits[0]),
            )

        gate = Gate(name="Spec", num_qubits=1, params=[freq_param])

        circuit = QuantumCircuit(1)
        circuit.append(gate, (0,))
        circuit.add_calibration(gate, (self.physical_qubits[0],), sched, params=[freq_param])
        circuit.measure_active()

        if not self._absolute:
            center_freq = backend.defaults().qubit_freq_est[self.physical_qubits[0]]

        # Create the circuits to run
        circs = []
        for freq in self._frequencies:
            if not self._absolute:
                freq += center_freq

            assigned_circ = circuit.assign_parameters({freq_param: freq}, inplace=False)
            assigned_circ.metadata = {
                "experiment_type": self._type,
                "qubit": self.physical_qubits[0],
                "xval": freq,
                "unit": "Hz",
                "amplitude": self.experiment_options.amp,
                "duration": self.experiment_options.duration,
                "sigma": self.experiment_options.sigma,
                "width": self.experiment_options.width,
                "schedule": str(sched),
            }

            if not self._absolute:
                assigned_circ.metadata["center frequency"] = center_freq

            try:
                assigned_circ.metadata["dt"] = getattr(backend.configuration(), "dt")
            except AttributeError as no_dt:
                raise QiskitError("Dt parameter is missing in backend configuration") from no_dt

            circs.append(assigned_circ)

        return circs<|MERGE_RESOLUTION|>--- conflicted
+++ resolved
@@ -33,90 +33,10 @@
 )
 from qiskit_experiments.base_experiment import BaseExperiment
 from qiskit_experiments.data_processing.processor_library import get_to_signal_processor
-<<<<<<< HEAD
-from qiskit_experiments.analysis import plotting
-from qiskit_experiments.calibration.backend_calibrations import BackendCalibrations
-
-
-class SpectroscopyAnalysis(BaseAnalysis):
-    """A class to analyze a spectroscopy experiment.
-
-    Analyze a spectroscopy experiment by fitting the data to a Gaussian function.
-    The fit function is:
-
-    .. math::
-
-        a * exp(-(x-x0)**2/(2*sigma**2)) + b
-
-    Here, :math:`x` is the frequency. The analysis loops over the initial guesses
-    of the width parameter :math:`sigma`. The measured y-data will be rescaled to
-    the interval (0,1).
-
-    Analysis options:
-
-        * amp_guess (float): The amplitude of the Gaussian function, i.e. :math:`a`. If not
-            provided, this will default to -1 or 1 depending on the measured values.
-        * sigma_guesses (list of float): The guesses for the standard deviation of the Gaussian
-            distribution. If it is not given this will default to an array of ten  points linearly
-            spaced between zero and width of the x-data.
-        * freq_guess (float): A guess for the frequency of the peak :math:`x0`. If not provided
-            this guess will default to the location of the highest or lowest point of the y-data
-            depending on the y-data.
-        * offset_guess (float): A guess for the magnitude :math:`b` offset of the fit function. If
-            not provided, the initial guess defaults to the median of the y-data.
-        * amp_bounds (tuple of two floats): Bounds on the amplitude of the Gaussian function as a
-            tuple of two floats. The default bounds are (-1, 1).
-        * sigma_bounds (tuple of two floats): Bounds on the standard deviation of the Gaussian
-            function as a tuple of two floats. The default values are (0, frequency range).
-        * freq_bounds (tuple of two floats): Bounds on the center frequency as a tuple of two
-            floats. The default values are (min(frequencies) - df, max(frequencies) - df).
-        * offset_bounds (tuple of two floats): Bounds on the offset of the Gaussian function as a
-            tuple of two floats. The default values are (-2, 2).
-    """
-
-    @classmethod
-    def _default_options(cls):
-        return Options(
-            meas_level=MeasLevel.KERNELED,
-            meas_return="single",
-            amp_guess=None,
-            sigma_guesses=None,
-            freq_guess=None,
-            offset_guess=None,
-            amp_bounds=(-1, 1),
-            sigma_bounds=None,
-            freq_bounds=None,
-            offset_bounds=(-2, 2),
-            calibration_parameter=BackendCalibrations.__qubit_freq_parameter__,
-            calibration_schedule=None,
-        )
-
-    # pylint: disable=arguments-differ, unused-argument
-    def _run_analysis(
-        self,
-        experiment_data: ExperimentData,
-        data_processor: Optional[callable] = None,
-        amp_guess: Optional[float] = None,
-        sigma_guesses: Optional[List[float]] = None,
-        freq_guess: Optional[float] = None,
-        offset_guess: Optional[float] = None,
-        amp_bounds: Tuple[float, float] = (-1, 1),
-        sigma_bounds: Optional[Tuple[float, float]] = None,
-        freq_bounds: Optional[Tuple[float, float]] = None,
-        offset_bounds: Tuple[float, float] = (-2, 2),
-        plot: bool = True,
-        ax: Optional["AxesSubplot"] = None,
-        calibration_parameter: str = None,
-        calibration_schedule = None,
-        **kwargs,
-    ) -> Tuple[AnalysisResult, None]:
-        """Analyze the given data by fitting it to a Gaussian.
-=======
 
 
 class SpectroscopyAnalysis(CurveAnalysis):
     r"""A class to analyze spectroscopy experiment.
->>>>>>> be3e21e4
 
     Overview
         This analysis takes only single series. This series is fit by the Gaussian function.
@@ -126,90 +46,6 @@
 
         .. math::
 
-<<<<<<< HEAD
-        meas_level = experiment_data.data(0)["metadata"]["meas_level"]
-        meas_return = experiment_data.data(0)["metadata"]["meas_return"]
-
-        # Pick a data processor.
-        if data_processor is None:
-            data_processor = get_to_signal_processor(meas_level=meas_level, meas_return=meas_return)
-            data_processor.train(experiment_data.data())
-
-        y_sigmas = np.array([data_processor(datum) for datum in experiment_data.data()])
-        min_y, max_y = min(y_sigmas[:, 0]), max(y_sigmas[:, 0])
-        ydata = (y_sigmas[:, 0] - min_y) / (max_y - min_y)
-
-        # Sigmas may be None and fitting will not work if any sigmas are exactly 0.
-        try:
-            sigmas = y_sigmas[:, 1] / (max_y - min_y)
-            if any(sigmas == 0.0):
-                sigmas = None
-
-        except TypeError:
-            sigmas = None
-
-        xdata = np.array([datum["metadata"]["xval"] for datum in experiment_data.data()])
-
-        # Set the default options that depend on the y-data.
-        if not offset_guess:
-            offset_guess = np.median(ydata)
-        if not amp_guess:
-            amp_guess = -1 if offset_guess > 0.5 else 1
-        if not freq_guess:
-            peak_idx = np.argmin(ydata) if offset_guess > 0.5 else np.argmax(ydata)
-            freq_guess = xdata[peak_idx]
-        if not sigma_guesses:
-            sigma_guesses = np.linspace(1e-6, abs(xdata[-1] - xdata[0]), 20)
-        if sigma_bounds is None:
-            sigma_bounds = (0, abs(xdata[-1] - xdata[0]))
-        if freq_bounds is None:
-            dx = xdata[1] - xdata[0]
-            freq_bounds = (xdata[0] - dx, xdata[-1] + dx)
-
-        # Perform fit
-        best_fit = None
-        bounds = {"a": amp_bounds, "sigma": sigma_bounds, "freq": freq_bounds, "b": offset_bounds}
-
-        def fit_fun(x, a, sigma, freq, b):
-            return a * np.exp(-((x - freq) ** 2) / (2 * sigma ** 2)) + b
-
-        for sigma_guess in sigma_guesses:
-            init = {"a": amp_guess, "sigma": sigma_guess, "freq": freq_guess, "b": offset_guess}
-            try:
-                fit_result = curve_fit(fit_fun, xdata, ydata, init, sigmas, bounds)
-
-                if not best_fit:
-                    best_fit = fit_result
-                else:
-                    if fit_result["reduced_chisq"] < best_fit["reduced_chisq"]:
-                        best_fit = fit_result
-
-            except RuntimeError:
-                pass
-
-        if best_fit is None:
-            raise QiskitError("Could not find a fit to the spectroscopy data.")
-
-        best_fit["value"] = best_fit["popt"][2]
-        best_fit["stderr"] = (best_fit["popt_err"][2],)
-        best_fit["unit"] = experiment_data.data(0)["metadata"].get("unit", "Hz")
-        best_fit["label"] = "Spectroscopy"
-        best_fit["xdata"] = xdata
-        best_fit["ydata"] = ydata
-        best_fit["ydata_err"] = sigmas
-        best_fit["qubits"] = (experiment_data.data(0)["metadata"]["qubit"], )
-        best_fit["calibration_parameter"] = calibration_parameter
-        best_fit["calibration_schedule"] = calibration_schedule
-        best_fit["quality"] = self._fit_quality(
-            best_fit["popt"][0],
-            best_fit["popt"][1],
-            best_fit["popt"][2],
-            best_fit["popt"][3],
-            best_fit["reduced_chisq"],
-            xdata,
-            ydata,
-            best_fit["popt_err"][1],
-=======
             F(x) = a \exp(-(x-f)^2/(2\sigma^2)) + b
 
     Fit Parameters
@@ -240,7 +76,6 @@
                 x, amp=a, sigma=sigma, x0=freq, baseline=b
             ),
             plot_color="blue",
->>>>>>> be3e21e4
         )
     ]
 
