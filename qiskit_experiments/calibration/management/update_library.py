# This code is part of Qiskit.
#
# (C) Copyright IBM 2021.
#
# This code is licensed under the Apache License, Version 2.0. You may
# obtain a copy of this license in the LICENSE.txt file in the root directory
# of this source tree or at http://www.apache.org/licenses/LICENSE-2.0.
#
# Any modifications or derivative works of this code must retain this
# copyright notice, and modified files need to carry a notice indicating
# that they have been altered from the originals.

"""A library of experiment calibrations."""

from abc import ABC
from datetime import datetime
from typing import List, Optional, Tuple, Union
import numpy as np

from qiskit.circuit import Parameter
from qiskit.pulse import ScheduleBlock

from qiskit_experiments.experiment_data import ExperimentData
from qiskit_experiments.calibration.management.backend_calibrations import BackendCalibrations
from qiskit_experiments.calibration.management.calibrations import Calibrations
from qiskit_experiments.calibration.management.parameter_value import ParameterValue
from qiskit_experiments.exceptions import CalibrationError
from qiskit_experiments.calibration.management.calibration_key_types import ParameterValueType


class BaseUpdater(ABC):
    """A base class to update calibrations."""

    __fit_parameter__ = None

    def __init__(self):
        """Updaters are not meant to be instantiated.

        Instead of instantiating updaters use them by calling the :meth:`update` class method.
        For example, the :class:`Frequency` updater is called in the following way

         .. code-block:: python

            Frequency.update(calibrations, spectroscopy_data)

        Here, calibrations is an instance of :class:`BackendCalibrations` and spectroscopy_data
        is the result of a :class:`QubitSpectroscopy` experiment.
        """
        raise CalibrationError(
            "Calibration updaters are not meant to be instantiated. The intended usage"
            "is Updater.update(calibrations, exp_data, ...)."
        )

    @staticmethod
    def _time_stamp(exp_data: ExperimentData) -> datetime:
        """Helper method to extract the datetime."""
        all_times = exp_data.completion_times.values()
        if all_times:
            return max(all_times)

        return datetime.now()

    @classmethod
    def _add_parameter_value(
        cls,
        cal: Calibrations,
        exp_data: ExperimentData,
        value: ParameterValueType,
        param: Union[Parameter, str],
        schedule: Union[ScheduleBlock, str] = None,
        group: str = "default",
    ):
        """Update the calibrations with the given value.

        Args:
            cal: The Calibrations instance to update.
            exp_data: The ExperimentData instance that contains the result and the experiment data.
            value: The value extracted by the subclasses in the :meth:`update` method.
            param: The name of the parameter, or the parameter instance, which will receive an
                updated value.
            schedule: The ScheduleBlock instance or the name of the instance to which the parameter
                is attached.
            group: The calibrations group to update.
        """

        qubits = exp_data.data(0)["metadata"]["qubits"]

        param_value = ParameterValue(
            value=value,
            date_time=cls._time_stamp(exp_data),
            group=group,
            exp_id=exp_data.experiment_id,
        )

        cal.add_parameter_value(param_value, param, qubits, schedule)

    @classmethod
    def update(
        cls,
        calibrations: Calibrations,
        exp_data: ExperimentData,
        parameter: str,
        schedule: Optional[Union[ScheduleBlock, str]],
        result_index: int = -1,
        group: str = "default",
    ):
        """Update the calibrations based on the data.

        Args:
            calibrations: The calibrations to update.
            exp_data: The experiment data from which to update.
            parameter: The name of the parameter in the calibrations to update.
            schedule: The ScheduleBlock instance or the name of the instance to which the parameter
                is attached.
            result_index: The result index to use, defaults to -1.
            group: The calibrations group to update. Defaults to "default."

        Raises:
            CalibrationError: If the analysis result does not contain a frequency variable.
        """

        result = exp_data.analysis_results(result_index).data()

        if cls.__fit_parameter__ not in result["popt_keys"]:
            raise CalibrationError(
                f"{cls.__name__} updates from analysis classes "
                f"which report {cls.__fit_parameter__} in popt."
            )

        param = parameter
        value = result["popt"][result["popt_keys"].index(cls.__fit_parameter__)]

        cls._add_parameter_value(
            calibrations, exp_data, value, param, schedule=schedule, group=group
        )


class Frequency(BaseUpdater):
    """Update frequencies."""

    __fit_parameter__ = "freq"

    # pylint: disable=arguments-differ,unused-argument
    @classmethod
    def update(
        cls,
        calibrations: BackendCalibrations,
        exp_data: ExperimentData,
        parameter: str = BackendCalibrations.__qubit_freq_parameter__,
        result_index: int = -1,
        group: str = "default",
        **options,
    ):
        """Update a qubit frequency from, e.g., QubitSpectroscopy."""
        super().update(
            calibrations, exp_data, parameter, schedule=None, result_index=result_index, group=group
        )


class Drag(BaseUpdater):
    """Update drag parameters."""

    __fit_parameter__ = "beta"


class Amplitude(BaseUpdater):
    """Update pulse amplitudes."""

    # pylint: disable=arguments-differ,unused-argument
    @classmethod
    def update(
        cls,
        calibrations: Calibrations,
        exp_data: ExperimentData,
        result_index: int = -1,
        group: str = "default",
        angles_schedules: List[Tuple[float, str, Union[str, ScheduleBlock]]] = None,
        **options,
    ):
        """Update the amplitude of pulses.

        The value of the amplitude must be derived from the fit so the base method cannot be used.

        Args:
            calibrations: The calibrations to update.
            exp_data: The experiment data from which to update.
            result_index: The result index to use, defaults to -1.
            group: The calibrations group to update. Defaults to "default."
            angles_schedules: A list of tuples specifying which angle to update for which
                pulse schedule. Each tuple is of the form: (angle, parameter_name,
                schedule). Here, angle is the rotation angle for which to extract the amplitude,
                parameter_name is the name of the parameter whose value is to be updated, and
                schedule is the schedule or its name that contains the parameter.
            options: Trailing options.

        Raises:
            CalibrationError: If the experiment is not of the supported type.
        """
        from qiskit_experiments.calibration.rabi import Rabi
        from qiskit_experiments.calibration.fine_amplitude import FineAmplitude

        if angles_schedules is None:
            angles_schedules = [(np.pi, "amp", "xp")]

<<<<<<< HEAD
        if isinstance(exp_data.experiment, Rabi):
            result = exp_data.analysis_results(result_index).data()
=======
        result = exp_data.analysis_result(result_index)
>>>>>>> 59629410

        if isinstance(exp_data.experiment, Rabi):
            freq = result["popt"][result["popt_keys"].index("freq")]
            rate = 2 * np.pi * freq

            for angle, param, schedule in angles_schedules:
                value = np.round(angle / rate, decimals=8)

                cls._add_parameter_value(calibrations, exp_data, value, param, schedule, group)

        elif isinstance(exp_data.experiment, FineAmplitude):
            d_theta = result["popt"][result["popt_keys"].index("d_theta")]

            for target_angle, param, schedule in angles_schedules:

                qubits = exp_data.data(0)["metadata"]["qubits"]

                prev_amp = calibrations.get_parameter_value(param, qubits, schedule, group=group)
                scale = target_angle / (target_angle + d_theta)
                new_amp = prev_amp * scale

                cls._add_parameter_value(calibrations, exp_data, new_amp, param, schedule, group)

        else:
            raise CalibrationError(f"{cls.__name__} updates from {type(Rabi.__name__)}.")<|MERGE_RESOLUTION|>--- conflicted
+++ resolved
@@ -202,12 +202,7 @@
         if angles_schedules is None:
             angles_schedules = [(np.pi, "amp", "xp")]
 
-<<<<<<< HEAD
-        if isinstance(exp_data.experiment, Rabi):
-            result = exp_data.analysis_results(result_index).data()
-=======
-        result = exp_data.analysis_result(result_index)
->>>>>>> 59629410
+        result = exp_data.analysis_results(result_index).data()
 
         if isinstance(exp_data.experiment, Rabi):
             freq = result["popt"][result["popt_keys"].index("freq")]
