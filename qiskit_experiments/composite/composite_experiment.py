# This code is part of Qiskit.
#
# (C) Copyright IBM 2021.
#
# This code is licensed under the Apache License, Version 2.0. You may
# obtain a copy of this license in the LICENSE.txt file in the root directory
# of this source tree or at http://www.apache.org/licenses/LICENSE-2.0.
#
# Any modifications or derivative works of this code must retain this
# copyright notice, and modified files need to carry a notice indicating
# that they have been altered from the originals.
"""
Composite Experiment abstract base class.
"""

from abc import abstractmethod
import warnings
<<<<<<< HEAD

from qiskit.providers.options import Options
=======
>>>>>>> fd00a114

from qiskit_experiments.base_experiment import BaseExperiment
from .composite_experiment_data import CompositeExperimentData
from .composite_analysis import CompositeAnalysis


class CompositeExperiment(BaseExperiment):
    """Composite Experiment base class"""

    __analysis_class__ = CompositeAnalysis
    __experiment_data__ = CompositeExperimentData

    def __init__(self, experiments, qubits, experiment_type=None):
        """Initialize the composite experiment object.

        Args:
            experiments (List[BaseExperiment]): a list of experiment objects.
            qubits (int or Iterable[int]): the number of qubits or list of
                                           physical qubits for the experiment.
            experiment_type (str): Optional, composite experiment subclass name.
        """
        self._experiments = experiments
        self._num_experiments = len(experiments)
        super().__init__(qubits, experiment_type=experiment_type)

    @abstractmethod
    def circuits(self, backend=None):
        pass

    @property
    def num_experiments(self):
        """Return the number of sub experiments"""
        return self._num_experiments

    def component_experiment(self, index=None):
        """Return the component Experiment object.
        Args:
            index (int): Experiment index, or ``None`` if all experiments are to be returned.
        Returns:
            BaseExperiment: The component experiment(s).
        """
        if index is None:
            return self._experiments
        return self._experiments[index]

    def component_analysis(self, index):
        """Return the component experiment Analysis object"""
        return self.component_experiment(index).analysis()

    def _add_job_metadata(self, experiment_data, job, **run_options):
        # Add composite metadata
        super()._add_job_metadata(experiment_data, job, **run_options)

        # Add sub-experiment options
        for i in range(self.num_experiments):
            sub_exp = self.component_experiment(i)
<<<<<<< HEAD
            if sub_exp.run_options != Options():
                warnings.warn(
                    "Sub-experiment run options are overridden by composite experiment settings."
=======

            # Run and transpile options are always overridden
            if (
                sub_exp.run_options != sub_exp._default_run_options()
                or sub_exp.transpile_options != sub_exp._default_transpile_options()
            ):

                warnings.warn(
                    "Sub-experiment run and transpile options"
                    " are overridden by composite experiment options."
>>>>>>> fd00a114
                )
            sub_data = experiment_data.component_experiment_data(i)
            sub_exp._add_job_metadata(sub_data, job, **run_options)

    def _postprocess_transpiled_circuits(self, circuits, backend, **run_options):
        for expr in self._experiments:
            if not isinstance(expr, CompositeExperiment):
                expr._postprocess_transpiled_circuits(circuits, backend, **run_options)<|MERGE_RESOLUTION|>--- conflicted
+++ resolved
@@ -15,11 +15,6 @@
 
 from abc import abstractmethod
 import warnings
-<<<<<<< HEAD
-
-from qiskit.providers.options import Options
-=======
->>>>>>> fd00a114
 
 from qiskit_experiments.base_experiment import BaseExperiment
 from .composite_experiment_data import CompositeExperimentData
@@ -76,11 +71,6 @@
         # Add sub-experiment options
         for i in range(self.num_experiments):
             sub_exp = self.component_experiment(i)
-<<<<<<< HEAD
-            if sub_exp.run_options != Options():
-                warnings.warn(
-                    "Sub-experiment run options are overridden by composite experiment settings."
-=======
 
             # Run and transpile options are always overridden
             if (
@@ -91,7 +81,6 @@
                 warnings.warn(
                     "Sub-experiment run and transpile options"
                     " are overridden by composite experiment options."
->>>>>>> fd00a114
                 )
             sub_data = experiment_data.component_experiment_data(i)
             sub_exp._add_job_metadata(sub_data, job, **run_options)
