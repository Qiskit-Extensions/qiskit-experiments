# This code is part of Qiskit.
#
# (C) Copyright IBM 2022.
#
# This code is licensed under the Apache License, Version 2.0. You may
# obtain a copy of this license in the LICENSE.txt file in the root directory
# of this source tree or at http://www.apache.org/licenses/LICENSE-2.0.
#
# Any modifications or derivative works of this code must retain this
# copyright notice, and modified files need to carry a notice indicating
# that they have been altered from the originals.
"""
Mock plotter for testing.
"""

from typing import Dict, List, Union

from qiskit_experiments.visualization import BaseDrawer, BasePlotter
from qiskit_experiments.visualization.drawers import SeriesName


class MockPlotter(BasePlotter):
    """Mock plotter for visualization tests.

    If :attr:`plotting_enabled` is true, :class:`MockPlotter` will plot formatted data.
    :attr:`plotting_enabled` defaults to false as most test usage of the class uses :class:`MockDrawer`,
    which doesn't generate a useful figure.
    """

    def __init__(self, drawer: BaseDrawer, plotting_enabled: bool = False):
        """Construct a mock plotter instance for testing.

        Args:
            drawer: The drawer to use for plotting
            plotting_enabled: Whether to actually plot using :attr:`drawer` or not. Defaults to False.
        """
        super().__init__(drawer)
        self._plotting_enabled = plotting_enabled
        self._plotted_data_log = {}
        self._enabled_legends = {}

    def enable_legend_for(self, series_name: str, plot_type: str):
        """Enables legend for the given series name and plot-type.

        Plot types can be identified by the series data-key prefixes. They are also listed here,
        alongside associated data-keys.

        Plot Types:
            scatter: For ``scatter_x``, ``scatter_y`` data-keys.
            errorbar: For ``errorbar_x``, ``errorbar_y``, ``errorbar_x_err``, ``errorbar_y_err``
                data-keys.
            line: For ``line_x`` and ``line_y`` data-keys.
            filled_y_area: For ``filled_y_area_x``, ``filled_y_area_y_ub``, ``filled_y_area_y_lb``
                data-keys.
            filled_x_area: For ``filled_x_area_y``, ``filled_x_area_x_ub``, ``filled_x_area_x_lb``
                data-keys.

        Args:
            series_name: Series name for which a legend should be enabled.
            plot_type: The plot type for which a legend should be enabled.
        """
        if series_name not in self._enabled_legends:
            self._enabled_legends[series_name] = set()
        self._enabled_legends[series_name].add(plot_type)

    def legend_enabled_for(self, series_name: str, plot_type: str) -> bool:
        """Returns whether legends for plot ``plot_type`` has been enabled for the given series.

        Args:
            series_name: The series-name identifying the series.
            plot_type: The plot type as a string. See :meth:`enable_legend_for` for accepted values.

        Returns:
            bool: Whether legend has been enabled for the given series and plot type.
        """
        return plot_type in self._enabled_legends.get(series_name, set())

    @property
    def plotting_enabled(self):
        """Whether :class:`MockPlotter` should plot data.

        Defaults to False during construction.
        """
        return self._plotting_enabled

    @property
    def plotted_data_log(self) -> Dict[SeriesName, Dict[str, int]]:
        """Returns a dictionary of counters representing the number of times a given series and data-key
        were plotted.

        Returns:
            Dict[SeriesName,Dict[str, int]]: A dictionary of counters.
        """
        return self._plotted_data_log

    def plotted_data_counter(self, series_name: SeriesName, data_key: str) -> int:
        """Returns the plotted data counter from :attr:`plotted_data_log`, or zero if no counter exists.

        Args:
            series_name (_type_): The series name for the counter.
            data_key (_type_): The data-key for the counter.

        Returns:
            int: The plotted data log counter, or zero if no counter exists.
        """
        return self.plotted_data_log.get(series_name, {}).get(data_key, 0)

    def _log_plotted_data(self, series_name: SeriesName, data_keys: Union[str, List[str]]):
        """Logs that the following data-keys, for the given series, were plotted.

        This method helps track the data that is plotted by :class:`MockPlotter`. When called, an
        internal counter, keyed on both ``series_name`` and entries from ``data_keys`` is incremented.
        The internal counters can be accessed using :attr:`plotted_data_log` and
        :meth:`plotted_data_counter`. Individual series-name and data-key counters are accessed as
        follows:

        .. code-block:: python

            # Figure is generated at some point, drawing graphics on a canvas.
            plotter.figure()

            ## Counters are checked in a unit-test.
            # Here we expect that the "scatter_x" data for series "seriesA" was plotted once.
            self.assertEqual(plotter.plotted_data_counter("seriesA", "scatter_x"), 1)

        Args:
            series_name: The series-name for which the data-keys were plotted.
            data_keys: A list of data-keys that were plotted. If a single data-key is provided as a
                string, it will be added to a list automatically.
        """
        if series_name not in self._plotted_data_log:
            self._plotted_data_log[series_name] = {}
        if not isinstance(data_keys, list):
            data_keys = [data_keys]
        for data_key in data_keys:
            if data_key not in self._plotted_data_log[series_name]:
                self._plotted_data_log[series_name][data_key] = 0
            self._plotted_data_log[series_name][data_key] += 1

    def _plot_figure(self):
        """Plots a figure if :attr:`plotting_enabled` is True.

        If :attr:`plotting_enabled` is True, :class:`MockPlotter` calls
        :meth:`~BaseDrawer.scatter` for a series titled ``seriesA`` with ``x``, ``y``, and
        ``z`` data-keys assigned to the x and y values and the y-error/standard deviation respectively.
        :class:`MockPlotter` will also plot arbitrary data-keys for series-data identified by data-keys
        given by :meth:`expected_series_data_keys`. If :attr:`drawer` generates a figure and ``x``,
        ``y``, and ``z`` data is provided, then :meth:`figure` should return a scatterplot figure with
        error-bars. The mappings between other data-keys and the graphics drawn are listed below.

        Data Keys:
            scatter_{x,y}: Draws scatter points.
            errorbar_{x,y} and errorbar_{x,y}_err: Draws scatter points with error-bars.
                ``errorbar_{x,y}_err`` can be None, in which case error-bars are not drawn along that
                axis.
            line_{x,y}: Draws a line.
            filled_y_area_x and filled_y_area_y_{ub,lb}: Draws a filled region as a function of X values.
            filled_x_area_y and filled_x_area_x_{ub,lb}: Draws a filled region as a function of Y values.
        """
        if self.plotting_enabled:
<<<<<<< HEAD
            self.drawer.scatter(*self.data_for("seriesA", ["x", "y", "z"]), name="seriesA")
=======
            for ser in self.series:
                if self.data_exists_for(ser, ["x", "y", "z"]):
                    self.drawer.scatter(
                        *self.data_for(ser, ["x", "y", "z"]),
                        name=ser,
                    )
                    self._log_plotted_data(ser, ["x", "y", "z"])

                if self.data_exists_for(ser, ["scatter_x", "scatter_y"]):
                    self.drawer.scatter(
                        *self.data_for(ser, ["scatter_x", "scatter_y"]),
                        name=ser,
                        legend=self.legend_enabled_for(ser, "scatter"),
                    )
                    self._log_plotted_data(ser, ["scatter_x", "scatter_y"])

                if self.data_exists_for(ser, ["errorbar_x", "errorbar_y"]):
                    self.drawer.scatter(
                        *self.data_for(
                            ser, ["errorbar_x", "errorbar_y", "errorbar_x_err", "errorbar_y_err"]
                        ),
                        name=ser,
                        legend=self.legend_enabled_for(ser, "errorbar"),
                    )
                    self._log_plotted_data(ser, ["errorbar_x", "errorbar_y"])
                    for data_key in ["errorbar_x_err", "errorbar_y_err"]:
                        if self.data_exists_for(ser, data_key):
                            self._log_plotted_data(ser, data_key)

                if self.data_exists_for(ser, ["line_x", "line_y"]):
                    self.drawer.line(
                        *self.data_for(ser, ["line_x", "line_y"]),
                        name=ser,
                        legend=self.legend_enabled_for(ser, "line"),
                    )
                    self._log_plotted_data(ser, ["line_x", "line_y"])

                if self.data_exists_for(
                    ser, ["filled_y_area_x", "filled_y_area_y_ub", "filled_y_area_y_lb"]
                ):
                    self.drawer.filled_y_area(
                        *self.data_for(
                            ser,
                            ["filled_y_area_x", "filled_y_area_y_ub", "filled_y_area_y_lb"],
                        ),
                        name=ser,
                        legend=self.legend_enabled_for(ser, "filled_y_area"),
                    )
                    self._log_plotted_data(
                        ser,
                        ["filled_y_area_x", "filled_y_area_y_ub", "filled_y_area_y_lb"],
                    )

                if self.data_exists_for(
                    ser, ["filled_x_area_y", "filled_x_area_x_ub", "filled_x_area_x_lb"]
                ):
                    self.drawer.filled_x_area(
                        *self.data_for(
                            ser,
                            ["filled_x_area_y", "filled_x_area_x_ub", "filled_x_area_x_lb"],
                        ),
                        name=ser,
                        legend=self.legend_enabled_for(ser, "filled_x_area"),
                    )
                    self._log_plotted_data(
                        ser,
                        ["filled_x_area_y", "filled_x_area_x_ub", "filled_x_area_x_lb"],
                    )
>>>>>>> 58ae6ff0

    @classmethod
    def expected_series_data_keys(cls) -> List[str]:
        """Dummy data-keys.

        Data Keys:
            x: Dummy value.
            y: Dummy value.
            z: Dummy value.
            scatter_x: X values for scatter plot.
            scatter_y: Y values for scatter plot.
            errorbar_x: X values for scatter with error.
            errorbar_y: Y values for scatter with error.
            errorbar_x_err: X value errors for scatter with error.
            errorbar_y_err: Y value errors for scatter with error.
            line_x: X values for line plot.
            line_y: Y values for line plot.
            filled_y_area_x: X values for filled Y area plot.
            filled_y_area_y_ub: Y upperbound values for filled Y area plot.
            filled_y_area_y_lb: Y lowerbound values for filled Y area plot.
            filled_x_area_y: Y values for filled X area plot.
            filled_x_area_x_ub: X upperbound values for filled X area plot.
            filled_x_area_x_lb: X lowerbound values for filled X area plot.
        """
        return [
            "x",
            "y",
            "z",
            "scatter_x",
            "scatter_y",
            "errorbar_x",
            "errorbar_y",
            "errorbar_x_err",
            "errorbar_y_err",
            "line_x",
            "line_y",
            "filled_y_area_x",
            "filled_y_area_y_ub",
            "filled_y_area_y_lb",
            "filled_x_area_y",
            "filled_x_area_x_ub",
            "filled_x_area_x_lb",
        ]

    @classmethod
    def expected_supplementary_data_keys(cls) -> List[str]:
        """Dummy supplementary data-keys.

        Data Keys:
            textbox_text: Text to draw in a textbox.
        """
        return [
            "textbox_text",
        ]<|MERGE_RESOLUTION|>--- conflicted
+++ resolved
@@ -158,9 +158,6 @@
             filled_x_area_y and filled_x_area_x_{ub,lb}: Draws a filled region as a function of Y values.
         """
         if self.plotting_enabled:
-<<<<<<< HEAD
-            self.drawer.scatter(*self.data_for("seriesA", ["x", "y", "z"]), name="seriesA")
-=======
             for ser in self.series:
                 if self.data_exists_for(ser, ["x", "y", "z"]):
                     self.drawer.scatter(
@@ -229,7 +226,6 @@
                         ser,
                         ["filled_x_area_y", "filled_x_area_x_ub", "filled_x_area_x_lb"],
                     )
->>>>>>> 58ae6ff0
 
     @classmethod
     def expected_series_data_keys(cls) -> List[str]:
