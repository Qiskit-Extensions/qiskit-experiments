# This code is part of Qiskit.
#
# (C) Copyright IBM 2021.
#
# This code is licensed under the Apache License, Version 2.0. You may
# obtain a copy of this license in the LICENSE.txt file in the root directory
# of this source tree or at http://www.apache.org/licenses/LICENSE-2.0.
#
# Any modifications or derivative works of this code must retain this
# copyright notice, and modified files need to carry a notice indicating
# that they have been altered from the originals.

"""Stored data class."""

import logging
import dataclasses
import threading
import uuid
from typing import Optional, List, Any, Union, Callable, Dict
import copy
from concurrent import futures
from functools import wraps
import traceback
import contextlib
from collections import deque
from datetime import datetime

from matplotlib import pyplot
from qiskit.providers import Job, BaseJob, Backend, BaseBackend, Provider
from qiskit.result import Result
from qiskit.providers.jobstatus import JobStatus, JOB_FINAL_STATES
<<<<<<< HEAD
from qiskit.visualization import HAS_MATPLOTLIB
from qiskit.tools.monitor import job_monitor
=======
>>>>>>> f3089e30

from .database_service import DatabaseServiceV1
from .exceptions import DbExperimentDataError, DbExperimentEntryNotFound, DbExperimentEntryExists
from .db_analysis_result import DbAnalysisResultV1 as DbAnalysisResult
from .json import ExperimentEncoder, ExperimentDecoder
from .utils import (
    save_data,
    qiskit_version,
    plot_to_svg_bytes,
    combined_timeout,
    ThreadSafeOrderedDict,
    ThreadSafeList,
)

LOG = logging.getLogger(__name__)


def do_auto_save(func: Callable):
    """Decorate the input function to auto save data."""

    @wraps(func)
    def _wrapped(self, *args, **kwargs):
        return_val = func(self, *args, **kwargs)
        if self.auto_save:
            self.save_metadata()
        return return_val

    return _wrapped


@contextlib.contextmanager
def service_exception_to_warning():
    """Convert an exception raised by experiment service to a warning."""
    try:
        yield
    except Exception:  # pylint: disable=broad-except
        LOG.warning("Experiment service operation failed: %s", traceback.format_exc())


@dataclasses.dataclass
class CallbackStatus:
    """Dataclass for analysis callback status"""

    callback: Callable
    kwargs: Dict = dataclasses.field(default_factory=dict)
    status: JobStatus = JobStatus.QUEUED
    event: threading.Event = dataclasses.field(default_factory=threading.Event)
    error_msg: Optional[str] = None


class DbExperimentData:
    """Base common type for all versioned DbExperimentData classes.

    Note this class should not be inherited from directly, it is intended
    to be used for type checking. When implementing a custom DbExperimentData class,
    you should use the versioned classes as the parent class and not this class
    directly.
    """

    version = 0


class DbExperimentDataV1(DbExperimentData):
    """Class to define and handle experiment data stored in a database.

    This class serves as a container for experiment related data to be stored
    in a database, which may include experiment metadata, analysis results,
    and figures. It also provides methods used to interact with the database,
    such as storing into and retrieving from the database.
    """

    version = 1
    verbose = True  # Whether to print messages to the standard output.
    _metadata_version = 1
    _executor = futures.ThreadPoolExecutor()
    """Threads used for asynchronous processing."""

    _json_encoder = ExperimentEncoder
    _json_decoder = ExperimentDecoder

    def __init__(
        self,
        experiment_type: Optional[str] = "Unknown",
        backend: Optional[Union[Backend, BaseBackend]] = None,
        experiment_id: Optional[str] = None,
        parent_id: Optional[str] = None,
        tags: Optional[List[str]] = None,
        job_ids: Optional[List[str]] = None,
        share_level: Optional[str] = None,
        metadata: Optional[Dict] = None,
        figure_names: Optional[List[str]] = None,
        notes: Optional[str] = None,
        **kwargs,
    ):
        """Initializes the DbExperimentData instance.

        Args:
            experiment_type: Experiment type.
            backend: Backend the experiment runs on.
            experiment_id: Experiment ID. One will be generated if not supplied.
            parent_id: The experiment ID of the parent experiment.
            tags: Tags to be associated with the experiment.
            job_ids: IDs of jobs submitted for the experiment.
            share_level: Whether this experiment can be shared with others. This
                is applicable only if the database service supports sharing. See
                the specific service provider's documentation on valid values.
            metadata: Additional experiment metadata.
            figure_names: Name of figures associated with this experiment.
            notes: Freeform notes about the experiment.
            **kwargs: Additional experiment attributes.
        """
        metadata = metadata or {}
        self._metadata = copy.deepcopy(metadata)
        self._source = self._metadata.pop(
            "_source",
            {
                "class": f"{self.__class__.__module__}.{self.__class__.__name__}",
                "metadata_version": self._metadata_version,
                "qiskit_version": qiskit_version(),
            },
        )

        self._service = None
        self._backend = backend
        self._auto_save = False
        self._set_service_from_backend(backend)

        self._id = experiment_id or str(uuid.uuid4())
        self._parent_id = parent_id
        self._type = experiment_type
        self._tags = tags or []
        self._share_level = share_level
        self._notes = notes or ""

        self._jobs = ThreadSafeOrderedDict(job_ids or [])
        self._job_futures = ThreadSafeList()
        self._callback_statuses = ThreadSafeOrderedDict()
        self._callback_future = None

        self._data = ThreadSafeList()
        self._figures = ThreadSafeOrderedDict(figure_names or [])
        self._analysis_results = ThreadSafeOrderedDict()

        self._deleted_figures = deque()
        self._deleted_analysis_results = deque()

        self._created_in_db = False
        self._extra_data = kwargs

    def _clear_results(self):
        """Delete all currently stored analysis results and figures"""
        # Schedule existing analysis results for deletion next save call
        for key in self._analysis_results.keys():
            self._deleted_analysis_results.append(key)
        self._analysis_results = ThreadSafeOrderedDict()
        # Schedule existing figures for deletion next save call
        for key in self._figures.keys():
            self._deleted_figures.append(key)
        self._figures = ThreadSafeOrderedDict()

    def _set_service_from_backend(self, backend: Union[Backend, BaseBackend]) -> None:
        """Set the service to be used from the input backend.

        Args:
            backend: Backend whose provider may offer experiment service.
        """
        with contextlib.suppress(Exception):
            self._service = backend.provider().service("experiment")
            self._auto_save = self._service.preferences.get("auto_save", False)

    def add_data(
        self,
        data: Union[Result, List[Result], Job, List[Job], Dict, List[Dict]],
        timeout: Optional[float] = None,
    ) -> None:
        """Add experiment data.

        Args:
            data: Experiment data to add. Several types are accepted for convenience
                * Result: Add data from this ``Result`` object.
                * List[Result]: Add data from the ``Result`` objects.
                * Job: Add data from the job result.
                * List[Job]: Add data from the job results.
                * Dict: Add this data.
                * List[Dict]: Add this list of data.
            timeout: Timeout waiting for job to finish, if `data` is a ``Job``.

        Raises:
            TypeError: If the input data type is invalid.
        """
        if any(not status.event.is_set() for status in self._callback_statuses.values()):
            LOG.warning(
                "Not all post-processing has finished. Adding new data "
                "may create unexpected analysis results."
            )

        if not isinstance(data, list):
            data = [data]

        # Extract job data and directly add non-job data
        job_data = []
        with self._data.lock:
            for datum in data:
                if isinstance(datum, (Job, BaseJob)):
                    job_data.append(datum)
                elif isinstance(datum, dict):
                    self._add_single_data(datum)
                elif isinstance(datum, Result):
                    self._add_result_data(datum)
                else:
                    raise TypeError(f"Invalid data type {type(datum)}.")

        # Add futures for job data
        for job in job_data:
            if self.backend and self.backend.name() != job.backend().name():
                LOG.warning(
                    "Adding a job from a backend (%s) that is different "
                    "than the current backend (%s). "
                    "The new backend will be used, but "
                    "service is not changed if one already exists.",
                    job.backend(),
                    self.backend,
                )
            self._backend = job.backend()
            if not self._service:
                self._set_service_from_backend(self._backend)

            self._jobs[job.job_id()] = job

        if job_data:
            job_kwargs = {
                "jobs": job_data,
                "timeout": timeout,
            }
            self._job_futures.append(
                (job_kwargs, self._executor.submit(self._add_jobs_data, **job_kwargs))
            )

        if self.auto_save:
            self.save_metadata()

    def add_analysis_callback(self, callback: Callable, **kwargs: Any):
        """Add analysis callback for running after experiment data jobs are finished.

        This method adds the `callback` function to a queue to be run
        asynchronously after complition of any running jobs, or immediately
        if no running jobs. If this method is called multiple times the
        callback functions will be executed in the order they were
        added.

        Args:
            callback: Callback function invoked when job finishes successfully.
                      The callback function will be called as
                      ``callback(expdata, **kwargs)`` where `expdata` is this
                      ``DbExperimentData`` object, and `kwargs` are any additional
                      keywork arguments passed to this method.
            **kwargs: Keyword arguments to be passed to the callback function.
        """
        callback_id = uuid.uuid4()
        self._callback_statuses[callback_id] = CallbackStatus(callback, kwargs=kwargs)

        # Wrap callback function to handle reporting status and catching
        # any exceptions and their error messages
        def _wrapped_callback():
            try:
                self._callback_statuses[callback_id].status = JobStatus.RUNNING
                callback(self, **kwargs)
                self._callback_statuses[callback_id].status = JobStatus.DONE
            except Exception as ex:  # pylint: disable=broad-except
                self._callback_statuses[callback_id].status = JobStatus.ERROR
                error_msg = f"Analysis callback {callback} failed: \n" "".join(
                    traceback.format_exception(type(ex), ex, ex.__traceback__)
                )
                self._callback_statuses[callback_id].error_msg = error_msg
                LOG.warning("Analysis callback %s failed:\n%s", callback, traceback.format_exc())
            self._callback_statuses[callback_id].event.set()

        with self._job_futures.lock:
            # Determine if a future is running that we need to add callback to
            fut_done = True
            if self._job_futures:
                _, fut = self._job_futures[-1]
                fut_done = fut.done()
            if fut_done and self._callback_future is not None:
                fut = self._callback_future
                fut_done = fut.done()
            if fut_done:
                fut = None

            if fut_done:
                # Submit future so analysis can run async even if there are no
                # running jobs or running analysis.
                self._callback_future = self._executor.submit(_wrapped_callback)
            else:
                # Wrap the wrapped function for the format expected by Python
                # Future.add_done_callback
                def _done_callback(fut):
                    if fut.cancelled():
                        self._callback_statuses[callback_id].status = JobStatus.CANCELLED
                        self._callback_statuses[callback_id].event.set()
                    else:
                        _wrapped_callback()

                fut.add_done_callback(_done_callback)

    def _add_jobs_data(
        self,
        jobs: List[Union[Job, BaseJob]],
        timeout: Optional[float] = None,
    ) -> None:
        """Wait for a job to finish and add job result data.

        Args:
            jobs: Jobs to wait for.
            timeout: Timeout waiting for job to finish.

        Raises:
            Exception: If any of the jobs failed.
        """
        for job in jobs:
            LOG.debug("Waiting for job %s to finish.", job.job_id())
            try:
                try:
                    job_result, timeout = combined_timeout(job.result, timeout)
                except TypeError:  # Not all jobs take timeout.
                    job_result = job.result()
                with self._data.lock:
                    # Hold the lock so we add the block of results together.
                    self._add_result_data(job_result)
            except Exception:  # pylint: disable=broad-except
                LOG.warning("Job %s failed:\n%s", job.job_id(), traceback.format_exc())
                raise

    def _add_result_data(self, result: Result) -> None:
        """Add data from a Result object

        Args:
            result: Result object containing data to be added.
        """
        if result.job_id not in self._jobs:
            self._jobs[result.job_id] = None
        for i in range(len(result.results)):
            data = result.data(i)
            data["job_id"] = result.job_id
            if "counts" in data:
                # Format to Counts object rather than hex dict
                data["counts"] = result.get_counts(i)
            expr_result = result.results[i]
            if hasattr(expr_result, "header") and hasattr(expr_result.header, "metadata"):
                data["metadata"] = expr_result.header.metadata
            data["shots"] = expr_result.shots
            data["meas_level"] = expr_result.meas_level
            if hasattr(expr_result, "meas_return"):
                data["meas_return"] = expr_result.meas_return
            self._add_single_data(data)

    def _add_single_data(self, data: Dict[str, any]) -> None:
        """Add a single data dictionary to the experiment.

        Args:
            data: Data to be added.
        """
        self._data.append(data)

    def _retrieve_data(self):
        """Retrieve job data if missing experiment data."""
        # Get job results if missing experiment data.
        if (not self._data) and self._backend:
            with self._jobs.lock:
                for jid, job in self._jobs.items():
                    if job is None:
                        try:
                            job = self._backend.retrieve_job(jid)
                            self._jobs[jid] = job
                        except Exception:  # pylint: disable=broad-except
                            LOG.warning(
                                "Unable to retrive data from job %s on backend %s",
                                jid,
                                self._backend,
                            )
                    if job is not None:
                        self._add_result_data(job.result())

    def data(self, index: Optional[Union[int, slice, str]] = None) -> Union[Dict, List[Dict]]:
        """Return the experiment data at the specified index.

        Args:
            index: Index of the data to be returned.
                Several types are accepted for convenience:

                    * None: Return all experiment data.
                    * int: Specific index of the data.
                    * slice: A list slice of data indexes.
                    * str: ID of the job that produced the data.

        Returns:
            Experiment data.

        Raises:
            TypeError: If the input `index` has an invalid type.
        """
        self._retrieve_data()
        if index is None:
            return self._data.copy()
        if isinstance(index, (int, slice)):
            return self._data[index]
        if isinstance(index, str):
            return [data for data in self._data if data.get("job_id") == index]
        raise TypeError(f"Invalid index type {type(index)}.")

    @do_auto_save
    def add_figures(
        self,
        figures,
        figure_names=None,
        overwrite=False,
        save_figure=None,
    ) -> Union[str, List[str]]:
        """Add the experiment figure.

        Args:
            figures (str or bytes or pyplot.Figure or list): Paths of the figure
                files or figure data.
            figure_names (str or list): Names of the figures. If ``None``, use the figure file
                names, if given, or a generated name. If `figures` is a list, then
                `figure_names` must also be a list of the same length or ``None``.
            overwrite (bool): Whether to overwrite the figure if one already exists with
                the same name.
            save_figure (bool): Whether to save the figure in the database. If ``None``,
                the ``auto-save`` attribute is used.

        Returns:
            str or list:
                Figure names.

        Raises:
            DbExperimentEntryExists: If the figure with the same name already exists,
                and `overwrite=True` is not specified.
            ValueError: If an input parameter has an invalid value.
        """
        if (
            isinstance(figures, list)
            and figure_names is not None
            and (not isinstance(figure_names, list) or len(figures) != len(figure_names))
        ):
            raise ValueError(
                "The parameter figure_names must be None or a list of "
                "the same size as the parameter figures."
            )
        if not isinstance(figures, list):
            figures = [figures]
        if figure_names is not None and not isinstance(figure_names, list):
            figure_names = [figure_names]

        added_figs = []
        for idx, figure in enumerate(figures):
            if figure_names is None:
                if isinstance(figure, str):
                    fig_name = figure
                else:
                    fig_name = (
                        f"figure_{self.experiment_id[:8]}_"
                        f"{datetime.now().isoformat()}_{len(self._figures)}.svg"
                    )
            else:
                fig_name = figure_names[idx]

            if not fig_name.endswith(".svg"):
                LOG.info("File name %s does not have an SVG extension. A '.svg' is added.")
                fig_name += ".svg"

            existing_figure = fig_name in self._figures
            if existing_figure and not overwrite:
                raise DbExperimentEntryExists(
                    f"A figure with the name {fig_name} for this experiment "
                    f"already exists. Specify overwrite=True if you "
                    f"want to overwrite it."
                )
            # figure_data = None
            if isinstance(figure, str):
                with open(figure, "rb") as file:
                    figure = file.read()

            self._figures[fig_name] = figure

            save = save_figure if save_figure is not None else self.auto_save
            if save and self._service:
                if isinstance(figure, pyplot.Figure):
                    figure = plot_to_svg_bytes(figure)
                data = {
                    "experiment_id": self.experiment_id,
                    "figure": figure,
                    "figure_name": fig_name,
                }
                save_data(
                    is_new=(not existing_figure),
                    new_func=self._service.create_figure,
                    update_func=self._service.update_figure,
                    new_data={},
                    update_data=data,
                )
            added_figs.append(fig_name)

        return added_figs if len(added_figs) != 1 else added_figs[0]

    @do_auto_save
    def delete_figure(
        self,
        figure_key: Union[str, int],
    ) -> str:
        """Add the experiment figure.

        Args:
            figure_key: Name or index of the figure.

        Returns:
            Figure name.

        Raises:
            DbExperimentEntryNotFound: If the figure is not found.
        """
        if isinstance(figure_key, int):
            figure_key = self._figures.keys()[figure_key]
        elif figure_key not in self._figures:
            raise DbExperimentEntryNotFound(f"Figure {figure_key} not found.")

        del self._figures[figure_key]
        self._deleted_figures.append(figure_key)

        if self._service and self.auto_save:
            with service_exception_to_warning():
                self.service.delete_figure(experiment_id=self.experiment_id, figure_name=figure_key)
            self._deleted_figures.remove(figure_key)

        return figure_key

    def figure(
        self,
        figure_key: Union[str, int],
        file_name: Optional[str] = None,
    ) -> Union[int, bytes]:
        """Retrieve the specified experiment figure.

        Args:
            figure_key: Name or index of the figure.
            file_name: Name of the local file to save the figure to. If ``None``,
                the content of the figure is returned instead.

        Returns:
            The size of the figure if `file_name` is specified. Otherwise the
            content of the figure in bytes.

        Raises:
            DbExperimentEntryNotFound: If the figure cannot be found.
        """
        if isinstance(figure_key, int):
            figure_key = self._figures.keys()[figure_key]

        figure_data = self._figures.get(figure_key, None)
        if figure_data is None and self.service:
            figure_data = self.service.figure(
                experiment_id=self.experiment_id, figure_name=figure_key
            )
            self._figures[figure_key] = figure_data

        if figure_data is None:
            raise DbExperimentEntryNotFound(f"Figure {figure_key} not found.")

        if file_name:
            with open(file_name, "wb") as output:
                num_bytes = output.write(figure_data)
                return num_bytes
        return figure_data

    @do_auto_save
    def add_analysis_results(
        self,
        results: Union[DbAnalysisResult, List[DbAnalysisResult]],
    ) -> None:
        """Save the analysis result.

        Args:
            results: Analysis results to be saved.
        """
        if not isinstance(results, list):
            results = [results]

        for result in results:
            self._analysis_results[result.result_id] = result

            with contextlib.suppress(DbExperimentDataError):
                result.service = self.service
                result.auto_save = self.auto_save

            if self.auto_save and self._service:
                result.save()

    @do_auto_save
    def delete_analysis_result(
        self,
        result_key: Union[int, str],
    ) -> str:
        """Delete the analysis result.

        Args:
            result_key: ID or index of the analysis result to be deleted.

        Returns:
            Analysis result ID.

        Raises:
            DbExperimentEntryNotFound: If analysis result not found.
        """

        if isinstance(result_key, int):
            result_key = self._analysis_results.keys()[result_key]
        else:
            # Retrieve from DB if needed.
            result_key = self.analysis_results(result_key).result_id

        del self._analysis_results[result_key]
        self._deleted_analysis_results.append(result_key)

        if self._service and self.auto_save:
            with service_exception_to_warning():
                self.service.delete_analysis_result(result_id=result_key)
            self._deleted_analysis_results.remove(result_key)

        return result_key

    def _retrieve_analysis_results(self, refresh: bool = False):
        """Retrieve service analysis results.

        Args:
            refresh: Retrieve the latest analysis results from the server, if
                an experiment service is available.
        """
        # Get job results if missing experiment data.
        if self.service and (not self._analysis_results or refresh):
            retrieved_results = self.service.analysis_results(
                experiment_id=self.experiment_id, limit=None, json_decoder=self._json_decoder
            )
            for result in retrieved_results:
                result_id = result["result_id"]
                self._analysis_results[result_id] = DbAnalysisResult._from_service_data(result)

    def analysis_results(
        self,
        index: Optional[Union[int, slice, str]] = None,
        refresh: bool = False,
    ) -> Union[DbAnalysisResult, List[DbAnalysisResult]]:
        """Return analysis results associated with this experiment.

        Args:
            index: Index of the analysis result to be returned.
                Several types are accepted for convenience:

                    * None: Return all analysis results.
                    * int: Specific index of the analysis results.
                    * slice: A list slice of indexes.
                    * str: ID or name of the analysis result.
            refresh: Retrieve the latest analysis results from the server, if
                an experiment service is available.

        Returns:
            Analysis results for this experiment.

        Raises:
            TypeError: If the input `index` has an invalid type.
            DbExperimentEntryNotFound: If the entry cannot be found.
        """
        self._retrieve_analysis_results(refresh=refresh)
        if index is None:
            return self._analysis_results.values()
        if isinstance(index, int):
            if index >= len(self._analysis_results.values()):
                raise DbExperimentEntryNotFound(
                    f"Analysis result {index} not found. " f"Errors: {self.errors()}"
                )
            return self._analysis_results.values()[index]
        if isinstance(index, slice):
            results = self._analysis_results.values()[index]
            if not results:
                raise DbExperimentEntryNotFound(
                    f"Analysis result {index} not found. " f"Errors: {self.errors()}"
                )
            return results
        if isinstance(index, str):
            # Check by result ID
            if index in self._analysis_results:
                return self._analysis_results[index]
            # Check by name
            filtered = [
                result for result in self._analysis_results.values() if result.name == index
            ]
            if not filtered:
                raise DbExperimentEntryNotFound(
                    f"Analysis result {index} not found. " f"Errors: {self.errors()}"
                )
            if len(filtered) == 1:
                return filtered[0]
            else:
                return filtered

        raise TypeError(f"Invalid index type {type(index)}.")

    def save_metadata(self) -> None:
        """Save this experiments metadata to a database service.

        .. note::
            This method does not save analysis results nor figures.
            Use :meth:`save` for general saving of all experiment data.

            See :meth:`qiskit.providers.experiment.DatabaseServiceV1.create_experiment`
            for fields that are saved.
        """
        self._save_experiment_metadata()

    def _save_experiment_metadata(self) -> None:
        """Save this experiments metadata to a database service.

        .. note::
            This method does not save analysis results nor figures.
            Use :meth:`save` for general saving of all experiment data.

            See :meth:`qiskit.providers.experiment.DatabaseServiceV1.create_experiment`
            for fields that are saved.
        """
        if not self._service:
            LOG.warning(
                "Experiment cannot be saved because no experiment service is available. "
                "An experiment service is available, for example, "
                "when using an IBM Quantum backend."
            )
            return

        if not self._backend:
            LOG.warning("Experiment cannot be saved because backend is missing.")
            return

        with self._job_futures.lock:
            if any(not fut.done() for _, fut in self._job_futures) and not self.auto_save:
                LOG.warning(
                    "Not all post-processing has finished. Consider calling "
                    "save() again after all post-processing is done to save any newly "
                    "generated data."
                )
        metadata = copy.deepcopy(self._metadata)
        metadata["_source"] = self._source

        update_data = {
            "experiment_id": self._id,
            "metadata": metadata,
            "job_ids": self.job_ids,
            "tags": self.tags,
            "notes": self.notes,
        }
        new_data = {"experiment_type": self._type, "backend_name": self._backend.name()}
        if self.share_level:
            update_data["share_level"] = self.share_level
        if self.parent_id:
            update_data["parent_id"] = self.parent_id

        self._created_in_db, _ = save_data(
            is_new=(not self._created_in_db),
            new_func=self._service.create_experiment,
            update_func=self._service.update_experiment,
            new_data=new_data,
            update_data=update_data,
            json_encoder=self._json_encoder,
        )

    def save(self) -> None:
        """Save the experiment data to a database service.

        .. note::
            This saves the experiment metadata, all analysis results, and all
            figures. Depending on the number of figures and analysis results this
            operation could take a while.

            To only update a previously saved experiments metadata (eg for
            additional tags or notes) use :meth:`save_metadata`.
        """
        # TODO - track changes
        if not self._service:
            LOG.warning(
                "Experiment cannot be saved because no experiment service is available. "
                "An experiment service is available, for example, "
                "when using an IBM Quantum backend."
            )
            return

        self._save_experiment_metadata()
        for result in self._analysis_results.values():
            result.save()

        for result in self._deleted_analysis_results.copy():
            with service_exception_to_warning():
                self._service.delete_analysis_result(result_id=result)
            self._deleted_analysis_results.remove(result)

        with self._figures.lock:
            for name, figure in self._figures.items():
                if figure is None:
                    continue
                if isinstance(figure, pyplot.Figure):
                    figure = plot_to_svg_bytes(figure)
                data = {"experiment_id": self.experiment_id, "figure": figure, "figure_name": name}
                save_data(
                    is_new=True,
                    new_func=self._service.create_figure,
                    update_func=self._service.update_figure,
                    new_data={},
                    update_data=data,
                )

        for name in self._deleted_figures.copy():
            with service_exception_to_warning():
                self._service.delete_figure(experiment_id=self.experiment_id, figure_name=name)
            self._deleted_figures.remove(name)

        if self.verbose:
            print(
                "You can view the experiment online at https://quantum-computing.ibm.com/experiments/"
                + self.experiment_id
            )

    @classmethod
    def load(cls, experiment_id: str, service: DatabaseServiceV1) -> "DbExperimentDataV1":
        """Load a saved experiment data from a database service.

        Args:
            experiment_id: Experiment ID.
            service: the database service.

        Returns:
            The loaded experiment data.
        """
        service_data = service.experiment(experiment_id, json_decoder=cls._json_decoder)

        # Parse serialized metadata
        metadata = service_data.pop("metadata")

        # Initialize container
        expdata = DbExperimentDataV1(
            experiment_type=service_data.pop("experiment_type"),
            backend=service_data.pop("backend"),
            experiment_id=service_data.pop("experiment_id"),
            parent_id=service_data.pop("parent_id", None),
            tags=service_data.pop("tags"),
            job_ids=service_data.pop("job_ids"),
            share_level=service_data.pop("share_level"),
            metadata=metadata,
            figure_names=service_data.pop("figure_names"),
            notes=service_data.pop("notes"),
            **service_data,
        )
        # Retrieve analysis results
        # Maybe this isn't necessary but the repr of the class should
        # be updated to show correct number of results including remote ones
        expdata._retrieve_analysis_results()
        # mark it as existing in the DB
        expdata._created_in_db = True
        return expdata

    def cancel_jobs(self) -> None:
        """Cancel any running jobs."""
        for kwargs, fut in self._job_futures.copy():
            if not fut.done():
                for job in kwargs["jobs"]:
                    if job.status() not in JOB_FINAL_STATES:
                        try:
                            job.cancel()
                        except Exception as err:  # pylint: disable=broad-except
                            LOG.info("Unable to cancel job %s: %s", job.job_id(), err)

    def block_for_results(self, timeout: Optional[float] = None) -> "DbExperimentDataV1":
<<<<<<< HEAD
        """Block until all pending jobs and their post processing finish.
=======
        """Block until all pending jobs and analysis callbacks finish.
>>>>>>> f3089e30

        Args:
            timeout: Timeout waiting for results.

        Returns:
            The experiment data with finished jobs and post-processing.
        """
<<<<<<< HEAD
        for job, fut in self._job_futures.copy():
            LOG.info("Waiting for job %s and its post processing to finish.", job.job_id())
            with contextlib.suppress(Exception):
                fut.result(timeout)
        return self
=======
        _, timeout = combined_timeout(self._wait_for_jobs, timeout)
        _, timeout = combined_timeout(self._wait_for_callbacks, timeout)
        return self

    def _wait_for_jobs(self, timeout: Optional[float] = None):
        """Wait for jobs to finish running"""
        # Wait for jobs to finish
        for kwargs, fut in self._job_futures.copy():
            jobs = [job.job_id() for job in kwargs["jobs"]]
            LOG.info("Waiting for data job %s to finish.", jobs)
            try:
                _, timeout = combined_timeout(fut.result, timeout)
            except futures.TimeoutError:
                LOG.warning(
                    "Possibly incomplete experiment data: Retrieving a job's result timed out."
                )
            except Exception:  # pylint: disable = broad-except
                LOG.warning(
                    "Possibly incomplete experiment data: Retrieving a job's result"
                    " raised an exception."
                )
        # Check job status and show warning if cancelled or error
        jobs_status = self._job_status()
        if jobs_status == "CANCELLED":
            LOG.warning("Possibly incomplete experiment data: a Job was cancelled.")
        elif jobs_status == "ERROR":
            LOG.warning("Possibly incomplete experiment data: A Job returned an error.")

    def _wait_for_callbacks(self, timeout: Optional[float] = None):
        """Wait for analysis callbacks to finish"""
        # Wait for analysis callbacks to finish
        if self._callback_statuses:
            for status in self._callback_statuses.values():
                if status.status in [JobStatus.DONE, JobStatus.CANCELLED]:
                    continue
                LOG.info("Waiting for analysis callback %s to finish.", status.callback)
                finished, timeout = combined_timeout(status.event.wait, timeout)
                if not finished:
                    LOG.warning(
                        "Possibly incomplete analysis results:"
                        " analysis"
                        " callback %s timed out.",
                        status.callback,
                    )

        # Check analysis status and show warning if cancelled or error
        callback_status = self._callback_status()
        if callback_status == "CANCELLED":
            LOG.warning("Possibly incomplete analysis results: an analysis callback was cancelled.")
        elif callback_status == "ERROR":
            LOG.warning(
                "Possibly incomplete analysis results: an analysis callback raised an error."
            )
>>>>>>> f3089e30

    def status(self) -> str:
        """Return the data processing status.

        If the experiment consists of multiple jobs, the returned status is mapped
        in the following order:

                * ERROR - if any job incurred an error.
                * CANCELLED - if any job is cancelled.
                * RUNNING - if any job is still running.
                * QUEUED - if any job is queued.
                * VALIDATING - if any job is being validated.
                * INITIALIZING - if any job is being initialized.
                * POST_PROCESSING - if any analysis callbacks are still running
                * DONE - if all jobs and analysis callbacks are finished.

        .. note::

            If an experiment has status ERROR or CANCELLED there may still
            be pending or running jobs. In these cases it may be beneficial
            to call :meth:`cancel_jobs` to terminate these remaining jobs.

        Returns:
            Data processing status.
        """
        if all(
            len(container) == 0
            for container in [
                self._data,
                self._jobs,
                self._callback_statuses,
                self._figures,
                self._analysis_results,
            ]
        ):
            return "INITIALIZING"

        job_status = self._job_status()
        if job_status != "DONE":
            return job_status

        callback_status = self._callback_status()
        if callback_status in ["QUEUED", "RUNNING"]:
            return "POST_PROCESSING"

        return callback_status

    def _job_status(self) -> str:
        """Return the experiment job execution status.

        If the experiment consists of multiple jobs, the returned status is mapped
        in the following order:

                * ERROR - if any job incurred an error.
                * CANCELLED - if any job is cancelled.
                * RUNNING - if any job is still running.
                * QUEUED - if any job is queued.
                * VALIDATING - if any job is being validated.
                * INITIALIZING - if any job is being initialized.
                * DONE - if all jobs are finished.

        Returns:
            Job execution status.
        """
        # Backend jobs
        statuses = set()
        with self._job_futures.lock:
            for idx, (kwargs, fut) in enumerate(self._job_futures):
                all_jobs_done = True
                for job in kwargs["jobs"]:
                    job_status = job.status()
                    statuses.add(job_status)
                    if job_status != JobStatus.DONE:
                        all_jobs_done = False
                if fut.done():
                    if fut.exception():
                        statuses.add(JobStatus.ERROR)
                    elif all_jobs_done:
                        # If all jobs ran successfully we can remove the future
                        self._job_futures[idx] = None
            self._job_futures = ThreadSafeList(list(filter(None, self._job_futures)))

        for stat in [
            JobStatus.ERROR,
            JobStatus.CANCELLED,
            JobStatus.RUNNING,
            JobStatus.QUEUED,
            JobStatus.VALIDATING,
            JobStatus.INITIALIZING,
        ]:
            if stat in statuses:
                return stat.name

        return "DONE"

    def _callback_status(self) -> str:
        """Return the data analysis callback post-processing status.

        If the experiment consists of multiple analysis callbacks, the returned
        status is mapped in the following order:

                * ERROR - if any analysis callback incurred an error.
                * CANCELLED - if any analysis callback is cancelled.
                * RUNNING - if any analysis callbacks are still running.
                * QUEUED - if any analysis callback is queued.
                * DONE - if all analysis callbacks are finished.

        Returns:
            Analysis callback status.
        """
        statuses = set()
        for status in self._callback_statuses.values():
            statuses.add(status.status)

        # Remove analysis future if it is done, since we store all statuses
        # In the _callback_status field.
        if self._callback_future is not None and self._callback_future.done():
            self._callback_future = None

        for stat in [
            JobStatus.ERROR,
            JobStatus.CANCELLED,
            JobStatus.RUNNING,
            JobStatus.QUEUED,
        ]:
            if stat in statuses:
                return stat.name

        return "DONE"

    def errors(self) -> str:
        """Return errors encountered.

        Returns:
            Experiment errors.
        """
        errors = []
        # Get any future errors
        for fut_kwargs, fut in self._job_futures:
            if fut.done():
                ex = fut.exception()
                if ex:
                    jobs = [job.job_id() for job in fut_kwargs["jobs"]]
                    errors.append(
                        f"Job {jobs} failed: \n"
                        + "".join(traceback.format_exception(type(ex), ex, ex.__traceback__))
                    )

        # Get any job errors
        for job in self._jobs.values():
            if job and job.status() == JobStatus.ERROR:
                job_err = "."
                if hasattr(job, "error_message"):
                    job_err = ": " + job.error_message()
                errors.append(f"Job {job.job_id()} failed{job_err}")

        # Get any analysis callback errors
        for status in self._callback_statuses.values():
            if status.error_msg is not None:
                errors.append(status.error_msg)

        return "\n".join(errors)

    def copy(self, copy_results: bool = True) -> "DbExperimentDataV1":
        """Make a copy of the experiment data with a new experiment ID.

        Args:
            copy_results: If True copy the analysis results and figures
                          into the returned container, along with the
                          experiment data and metadata. If False only copy
                          the experiment data and metadata.

        Returns:
            A copy of the experiment data object with the same data
            but different IDs.

        .. note:
            If analysis results and figures are copied they will also have
            new result IDs and figure names generated for the copies.
        """
        new_instance = self.__class__()

        # Copy basic properties and metadata
        new_instance._type = self.experiment_type
        new_instance._backend = self._backend
        new_instance._tags = self._tags
        new_instance._jobs = self._jobs.copy_object()
        new_instance._share_level = self._share_level
        new_instance._metadata = copy.deepcopy(self._metadata)
        new_instance._notes = self._notes
        new_instance._auto_save = self._auto_save
        new_instance._service = self._service
        new_instance._extra_data = self._extra_data

        # Copy circuit result data and jobs
        with self._data.lock:  # Hold the lock so no new data can be added.
            new_instance._data = self._data.copy_object()
            for orig_kwargs, fut in self._job_futures.copy():
                if fut.done():
                    continue
                # We cannot deep copy orig_kwargs because it contains a Job which
                # inherits an abstract class.
                extra_kwargs = {}
                for key, val in orig_kwargs.items():
                    if key not in ["jobs", "timeout"]:
                        extra_kwargs[key] = val

                new_instance.add_data(
                    data=orig_kwargs["jobs"],
                    timeout=orig_kwargs["timeout"],
                    **extra_kwargs,
                )

        # If not copying results return the object
        if not copy_results:
            return new_instance

        # Copy results and figures.
        # This requires analysis callbacks to finish
        self._wait_for_callbacks()
        with self._analysis_results.lock:
            new_instance._analysis_results = ThreadSafeOrderedDict()
            new_instance.add_analysis_results([result.copy() for result in self.analysis_results()])
        with self._figures.lock:
            new_instance._figures = ThreadSafeOrderedDict()
            new_instance.add_figures(self._figures.values())

        return new_instance

    @property
    def tags(self) -> List[str]:
        """Return tags assigned to this experiment data.

        Returns:
            A list of tags assigned to this experiment data.

        """
        return self._tags

    @tags.setter
    def tags(self, new_tags: List[str]) -> None:
        """Set tags for this experiment."""
        if not isinstance(new_tags, list):
            raise DbExperimentDataError(
                f"The `tags` field of {type(self).__name__} must be a list."
            )
        self._tags = new_tags
        if self.auto_save:
            self.save_metadata()

    @property
    def metadata(self) -> Dict:
        """Return experiment metadata.

        Returns:
            Experiment metadata.
        """
        return self._metadata

    @property
    def _provider(self) -> Optional[Provider]:
        """Return the provider.

        Returns:
            Provider used for the experiment, or ``None`` if unknown.
        """
        if self._backend is None:
            return None
        return self._backend.provider()

    @property
    def experiment_id(self) -> str:
        """Return experiment ID

        Returns:
            Experiment ID.
        """
        return self._id

    @property
    def parent_id(self) -> str:
        """Return parent experiment ID

        Returns:
            Parent ID.
        """
        return self._parent_id

    @property
    def job_ids(self) -> List[str]:
        """Return experiment job IDs.

        Returns: IDs of jobs submitted for this experiment.
        """
        return self._jobs.keys()

    @property
    def backend(self) -> Optional[Union[BaseBackend, Backend]]:
        """Return backend.

        Returns:
            Backend this experiment is for, or ``None`` if backend is unknown.
        """
        return self._backend

    @property
    def experiment_type(self) -> str:
        """Return experiment type.

        Returns:
            Experiment type.
        """
        return self._type

    @property
    def figure_names(self) -> List[str]:
        """Return names of the figures associated with this experiment.

        Returns:
            Names of figures associated with this experiment.
        """
        return self._figures.keys()

    @property
    def share_level(self) -> str:
        """Return the share level fo this experiment.

        Returns:
            Experiment share level.
        """
        return self._share_level

    @share_level.setter
    def share_level(self, new_level: str) -> None:
        """Set the experiment share level.

        Args:
            new_level: New experiment share level. Valid share levels are provider-
                specified. For example, IBM Quantum experiment service allows
                "public", "hub", "group", "project", and "private".
        """
        self._share_level = new_level
        if self.auto_save:
            self.save_metadata()

    @property
    def notes(self) -> str:
        """Return experiment notes.

        Returns:
            Experiment notes.
        """
        return self._notes

    @notes.setter
    def notes(self, new_notes: str) -> None:
        """Update experiment notes.

        Args:
            new_notes: New experiment notes.
        """
        self._notes = new_notes
        if self.auto_save:
            self.save_metadata()

    @property
    def service(self) -> Optional[DatabaseServiceV1]:
        """Return the database service.

        Returns:
            Service that can be used to access this experiment in a database.
        """
        return self._service

    @service.setter
    def service(self, service: DatabaseServiceV1) -> None:
        """Set the service to be used for storing experiment data.

        Args:
            service: Service to be used.

        Raises:
            DbExperimentDataError: If an experiment service is already being used.
        """
        self._set_service(service)

    def _set_service(self, service: DatabaseServiceV1) -> None:
        """Set the service to be used for storing experiment data.

        Args:
            service: Service to be used.

        Raises:
            DbExperimentDataError: If an experiment service is already being used.
        """
        if self._service:
            raise DbExperimentDataError("An experiment service is already being used.")
        self._service = service
        with contextlib.suppress(Exception):
            self.auto_save = self._service.options.get("auto_save", False)

    @property
    def auto_save(self) -> bool:
        """Return current auto-save option.

        Returns:
            Whether changes will be automatically saved.
        """
        return self._auto_save

    @auto_save.setter
    def auto_save(self, save_val: bool) -> None:
        """Set auto save preference.

        Args:
            save_val: Whether to do auto-save.
        """
        if save_val is True and not self._auto_save:
            self.save()
        self._auto_save = save_val
        for res in self._analysis_results.values():
            # Setting private variable directly to avoid duplicate save. This
            # can be removed when we start tracking changes.
            res._auto_save = save_val

    @property
    def source(self) -> Dict:
        """Return the class name and version."""
        return self._source

<<<<<<< HEAD
    def job_monitor(self):
        for job, _ in self._job_futures:
            return job_monitor(job)

    def __str__(self):
        line = 51 * "-"
        n_res = len(self._analysis_results)
        status = self.status()
        ret = line
        ret += f"\nExperiment: {self.experiment_type}"
        ret += f"\nExperiment ID: {self.experiment_id}"
        ret += f"\nStatus: {status}"
        if self.backend:
            ret += f"\nBackend: {self.backend}"
        if self.tags():
            ret += f"\nTags: {self.tags()}"
        ret += f"\nData: {len(self._data)}"
        ret += f"\nAnalysis Results: {n_res}"
        ret += f"\nFigures: {len(self._figures)}"
        ret += "\n" + line
        if n_res:
            ret += "\nLast Analysis Result:"
            ret += f"\n{str(self._analysis_results.values()[-1])}"
        return ret
=======
    def __repr__(self):
        out = f"{type(self).__name__}({self.experiment_type}"
        out += f", {self.experiment_id}"
        if self._parent_id:
            out += f", parent_id={self._parent_id}"
        if self._tags:
            out += f", tags={self._tags}"
        if self.job_ids:
            out += f", job_ids={self.job_ids}"
        if self._share_level:
            out += f", share_level={self._share_level}"
        if self._metadata:
            out += f", metadata=<{len(self._metadata)} items>"
        if self.figure_names:
            out += f", figure_names={self.figure_names}"
        if self.notes:
            out += f", notes={self.notes}"
        if self._extra_data:
            for key, val in self._extra_data.items():
                out += f", {key}={repr(val)}"
        out += ")"
        return out
>>>>>>> f3089e30

    def __getattr__(self, name: str) -> Any:
        try:
            return self._extra_data[name]
        except KeyError:
            # pylint: disable=raise-missing-from
            raise AttributeError("Attribute %s is not defined" % name)<|MERGE_RESOLUTION|>--- conflicted
+++ resolved
@@ -29,11 +29,6 @@
 from qiskit.providers import Job, BaseJob, Backend, BaseBackend, Provider
 from qiskit.result import Result
 from qiskit.providers.jobstatus import JobStatus, JOB_FINAL_STATES
-<<<<<<< HEAD
-from qiskit.visualization import HAS_MATPLOTLIB
-from qiskit.tools.monitor import job_monitor
-=======
->>>>>>> f3089e30
 
 from .database_service import DatabaseServiceV1
 from .exceptions import DbExperimentDataError, DbExperimentEntryNotFound, DbExperimentEntryExists
@@ -911,11 +906,7 @@
                             LOG.info("Unable to cancel job %s: %s", job.job_id(), err)
 
     def block_for_results(self, timeout: Optional[float] = None) -> "DbExperimentDataV1":
-<<<<<<< HEAD
-        """Block until all pending jobs and their post processing finish.
-=======
         """Block until all pending jobs and analysis callbacks finish.
->>>>>>> f3089e30
 
         Args:
             timeout: Timeout waiting for results.
@@ -923,13 +914,6 @@
         Returns:
             The experiment data with finished jobs and post-processing.
         """
-<<<<<<< HEAD
-        for job, fut in self._job_futures.copy():
-            LOG.info("Waiting for job %s and its post processing to finish.", job.job_id())
-            with contextlib.suppress(Exception):
-                fut.result(timeout)
-        return self
-=======
         _, timeout = combined_timeout(self._wait_for_jobs, timeout)
         _, timeout = combined_timeout(self._wait_for_callbacks, timeout)
         return self
@@ -983,7 +967,6 @@
             LOG.warning(
                 "Possibly incomplete analysis results: an analysis callback raised an error."
             )
->>>>>>> f3089e30
 
     def status(self) -> str:
         """Return the data processing status.
@@ -1414,32 +1397,6 @@
         """Return the class name and version."""
         return self._source
 
-<<<<<<< HEAD
-    def job_monitor(self):
-        for job, _ in self._job_futures:
-            return job_monitor(job)
-
-    def __str__(self):
-        line = 51 * "-"
-        n_res = len(self._analysis_results)
-        status = self.status()
-        ret = line
-        ret += f"\nExperiment: {self.experiment_type}"
-        ret += f"\nExperiment ID: {self.experiment_id}"
-        ret += f"\nStatus: {status}"
-        if self.backend:
-            ret += f"\nBackend: {self.backend}"
-        if self.tags():
-            ret += f"\nTags: {self.tags()}"
-        ret += f"\nData: {len(self._data)}"
-        ret += f"\nAnalysis Results: {n_res}"
-        ret += f"\nFigures: {len(self._figures)}"
-        ret += "\n" + line
-        if n_res:
-            ret += "\nLast Analysis Result:"
-            ret += f"\n{str(self._analysis_results.values()[-1])}"
-        return ret
-=======
     def __repr__(self):
         out = f"{type(self).__name__}({self.experiment_type}"
         out += f", {self.experiment_id}"
@@ -1462,7 +1419,6 @@
                 out += f", {key}={repr(val)}"
         out += ")"
         return out
->>>>>>> f3089e30
 
     def __getattr__(self, name: str) -> Any:
         try:
