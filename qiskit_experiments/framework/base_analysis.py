--- conflicted
+++ resolved
@@ -104,17 +104,13 @@
             for res in result_datum:
                 if "success" not in res:
                     res["success"] = True
-<<<<<<< HEAD
                 if "stderr" in res:
                     res["variance"] = res["stderr"] ** 2
-                analysis_result = DbAnalysisResultV1(result_data=res, **analysis_result_parameters)
-=======
                 analysis_result = DbAnalysisResultV1(
                     result_data=res,
                     result_type=res.get("result_type", experiment_data.experiment_type),
                     **analysis_result_parameters,
                 )
->>>>>>> 2ecffa8f
                 if "chisq" in res:
                     analysis_result.chisq = res["chisq"]
                 if "quality" in res:
