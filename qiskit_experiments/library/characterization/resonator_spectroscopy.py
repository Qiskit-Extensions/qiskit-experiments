# This code is part of Qiskit.
#
# (C) Copyright IBM 2021.
#
# This code is licensed under the Apache License, Version 2.0. You may
# obtain a copy of this license in the LICENSE.txt file in the root directory
# of this source tree or at http://www.apache.org/licenses/LICENSE-2.0.
#
# Any modifications or derivative works of this code must retain this
# copyright notice, and modified files need to carry a notice indicating
# that they have been altered from the originals.

"""Spectroscopy experiment class for resonators."""

from typing import Iterable, Optional, Tuple
import numpy as np

from qiskit import QuantumCircuit
from qiskit.circuit import Parameter
from qiskit.exceptions import QiskitError
from qiskit.providers import Backend
import qiskit.pulse as pulse

from qiskit_experiments.library.characterization import QubitSpectroscopy
from qiskit_experiments.data_processing.processor_library import get_processor, ProjectorType
from .analysis.resonator_spectroscopy_analysis import ResonatorSpectroscopyAnalysis


class ResonatorSpectroscopy(QubitSpectroscopy):
    """Perform spectroscopy on the readout resonator.

    # section: overview
        This experiment does spectroscopy on the readout resonator. It applies the following
        circuit

        .. parsed-literal::

                 ┌─┐
              q: ┤M├
                 └╥┘
            c: 1/═╩═
                  0

        where a spectroscopy pulse is attached to the measurement instruction. When doing
        readout resonator spectroscopy, each measured IQ point has a frequency dependent
<<<<<<< HEAD
        phase. Close to the resonance, the IQ points start rotating around in the IQ plan.
        This effect must be accounted for in the data processing to produce a meaningful
        signal.
        
=======
        phase. Close to the resonance, the IQ points start rotating around in the IQ plane.
        To create a meaningful signal this experiment therefore uses a custom data processor
        where the dimensionality reducing SVD is replaced by the absolute value of the IQ
        point.

>>>>>>> a0072d8b
    # section: analysis_ref
        :py:class:`ResonatorSpectroscopyAnalysis`

    # section: see_also
        qiskit_experiments.library.characterization.qubit_spectroscopy.QubitSpectroscopy
    """

    def __init__(
        self,
        qubit: int,
        frequencies: Iterable[float],
        backend: Optional[Backend] = None,
        absolute: bool = True,
    ):
        """
        A spectroscopy experiment run by setting the frequency of the readout drive.
        The parameters of the GaussianSquare spectroscopy pulse can be specified at run-time.
        The spectroscopy pulse has the following parameters:
        - amp: The amplitude of the pulse must be between 0 and 1, the default is 0.1.
        - duration: The duration of the spectroscopy pulse in samples, the default is 1000 samples.
        - sigma: The standard deviation of the pulse, the default is duration / 4.
        - width: The width of the flat-top in the pulse, the default is 0, i.e. a Gaussian.

        Args:
            qubit: The qubit on which to run readout spectroscopy.
            frequencies: The frequencies to scan in the experiment, in Hz.
            backend: Optional, the backend to run the experiment on.
            absolute: Boolean to specify if the frequencies are absolute or relative to the
                resonator frequency in the backend.
        """
        super().__init__(qubit, frequencies, backend, absolute)
        self.analysis = ResonatorSpectroscopyAnalysis()
        self._set_analysis_data_processor()

    def _set_analysis_data_processor(self):
        """Keep the data processor consistent with the run options."""
        processor = get_processor(
            self.run_options.meas_level,
            self.run_options.meas_return,
            self.analysis.options.normalization,
            dimensionality_reduction=ProjectorType.ABS,
        )
        self.analysis.set_options(data_processor=processor)

    def set_run_options(self, **fields):
        """Wrap set run options to keep the data processor consistent."""
        super().set_run_options(**fields)
        self._set_analysis_data_processor()

    @property
    def center_frequency(self) -> float:
        """Returns the center frequency of the experiment.

        Returns:
            The center frequency of the experiment.

        Raises:
            QiskitError: If the experiment does not have a backend set.
        """
        if self.backend is None:
            raise QiskitError("backend not set. Cannot call center_frequency.")

        return self.backend.defaults().meas_freq_est[self.physical_qubits[0]]

    def _meas_template_circuit(self) -> QuantumCircuit:
        """Return the template quantum circuit."""
        circuit = QuantumCircuit(1, 1)
        circuit.measure(0, 0)

        return circuit

    def _spec_gate_schedule(
        self, backend: Optional[Backend] = None
    ) -> Tuple[pulse.ScheduleBlock, Parameter]:
        """Create the spectroscopy schedule."""

        qubit = self.physical_qubits[0]

        freq_param = Parameter("frequency")

        with pulse.build(backend=backend, name="spectroscopy") as schedule:
            pulse.shift_frequency(freq_param, pulse.MeasureChannel(qubit))
            pulse.play(
                pulse.GaussianSquare(
                    duration=self.experiment_options.duration,
                    amp=self.experiment_options.amp,
                    sigma=self.experiment_options.sigma,
                    width=self.experiment_options.width,
                ),
                pulse.MeasureChannel(qubit),
            )
            pulse.acquire(self.experiment_options.duration, qubit, pulse.MemorySlot(0))

        return schedule, freq_param

    def circuits(self):
        """Create the circuit for the spectroscopy experiment.

        The circuits are based on a GaussianSquare pulse and a frequency_shift instruction
        encapsulated in a gate.

        Returns:
            circuits: The circuits that will run the spectroscopy experiment.

        Raises:
            QiskitError: If absolute frequencies are used but no backend is given.
            QiskitError: If the backend configuration does not define dt.
            AttributeError: If backend to run on does not contain 'dt' configuration.
        """
        if self.backend is None and self._absolute:
            raise QiskitError("Cannot run spectroscopy in absolute without a backend.")

        # Create a template circuit
        sched, freq_param = self._spec_gate_schedule(self.backend)

        # Create the circuits to run
        circs = []
        for freq in self._frequencies:
            freq_shift = freq
            if self._absolute:
                freq_shift -= self.center_frequency
            freq_shift = np.round(freq_shift, decimals=3)

            sched_ = sched.assign_parameters({freq_param: freq_shift}, inplace=False)

            circuit = self._meas_template_circuit()
            circuit.add_calibration("measure", self.physical_qubits, sched_)
            self._add_metadata(circuit, freq, sched)

            circs.append(circuit)

        return circs<|MERGE_RESOLUTION|>--- conflicted
+++ resolved
@@ -43,18 +43,10 @@
 
         where a spectroscopy pulse is attached to the measurement instruction. When doing
         readout resonator spectroscopy, each measured IQ point has a frequency dependent
-<<<<<<< HEAD
         phase. Close to the resonance, the IQ points start rotating around in the IQ plan.
         This effect must be accounted for in the data processing to produce a meaningful
         signal.
-        
-=======
-        phase. Close to the resonance, the IQ points start rotating around in the IQ plane.
-        To create a meaningful signal this experiment therefore uses a custom data processor
-        where the dimensionality reducing SVD is replaced by the absolute value of the IQ
-        point.
 
->>>>>>> a0072d8b
     # section: analysis_ref
         :py:class:`ResonatorSpectroscopyAnalysis`
 
