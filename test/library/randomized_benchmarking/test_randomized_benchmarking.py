--- conflicted
+++ resolved
@@ -769,15 +769,9 @@
 
         self.assertGreater(cx_epg.value.n, self.p_cx * 0.75)
 
-<<<<<<< HEAD
-    def test_correct_1q_depolarization(self):
-        """Check that 2Q EPG with 1Q depolarization correction gives a better (smaller)
-        result than without the correction."""
-=======
     def test_2q_epg_with_correction(self):
         """Check that 2Q EPG with 1Q depolarization correction gives a better (smaller) result than
         without the correction."""
->>>>>>> 0359f4c5
         analysis_1qrb_q0 = rb.RBAnalysis()
         analysis_1qrb_q0.set_options(outcome="0", gate_error_ratio={"x": 2, "h": 1, "s": 0})
         result_q0 = analysis_1qrb_q0.run(self.expdata_1qrb_q0, replace_results=False)
@@ -791,7 +785,6 @@
         analysis_2qrb = rb.RBAnalysis()
         analysis_2qrb.set_options(
             outcome="00",
-<<<<<<< HEAD
         )
         result_2qrb = analysis_2qrb.run(self.expdata_2qrb)
         self.assertExperimentDone(result_2qrb)
@@ -807,23 +800,5 @@
         cx_epg_corrected = result_2qrb.analysis_results("EPG_cx")
         self.assertLess(
             np.abs(cx_epg_corrected.value.n - self.p_cx * 0.75),
-            np.abs(cx_epg_raw.value.n - self.p_cx * 0.75),
-=======
-        )
-        result_2qrb = analysis_2qrb.run(self.expdata_2qrb)
-        self.assertExperimentDone(result_2qrb)
-        cx_epg_raw = result_2qrb.analysis_results("EPG_cx")
-
-        analysis_2qrb = rb.RBAnalysis()
-        analysis_2qrb.set_options(
-            outcome="00",
-            epg_1_qubit=result_q0.analysis_results() + result_q1.analysis_results(),
-        )
-        result_2qrb = analysis_2qrb.run(self.expdata_2qrb)
-        self.assertExperimentDone(result_2qrb)
-        cx_epg_corrected = result_2qrb.analysis_results("EPG_cx")
-
-        self.assertLess(
-            np.abs(cx_epg_corrected.value.n - 0.08 * 0.75), np.abs(cx_epg_raw.value.n - 0.08 * 0.75)
->>>>>>> 0359f4c5
+            np.abs(cx_epg_raw.value.n - self.p_cx * 0.75)
         )